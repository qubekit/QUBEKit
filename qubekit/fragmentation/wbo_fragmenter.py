import itertools
from typing import TYPE_CHECKING, List

from openff.fragmenter.depiction import depict_fragmentation_result
from openff.fragmenter.fragment import WBOFragmenter
from openff.toolkit.topology import Molecule as OFFMolecule
from pydantic import Field
from qcelemental.util import which_import
from typing_extensions import Literal

from qubekit.molecules import Fragment, Ligand
from qubekit.utils.datastructures import StageBase

if TYPE_CHECKING:
    from openff.fragmenter.fragment import FragmentationResult


class WBOFragmentation(StageBase, WBOFragmenter):

    type: Literal["WBOFragmentation"] = "WBOFragmentation"

    rotatable_smirks: List[str] = Field(
        ["[!#1]~[!$(*#*)&!D1:1]-,=;!@[!$(*#*)&!D1:2]~[!#1]"],
        description="The rotatable smirks to use for fragmentation",
    )

    @classmethod
    def is_available(cls) -> bool:
        fragmenter = which_import(
            "openff.fragmenter",
            return_bool=True,
            raise_error=True,
            raise_msg="Please install via `conda install -c conda-forge openff-fragmenter`.",
        )

        rdkit = which_import(
            "rdkit",
            return_bool=True,
            raise_error=True,
            raise_msg="Please install via `conda install -c conda-forge rdkit`.",
        )

        return fragmenter and rdkit

    def _results_to_ligand(
        self, input_ligand: Ligand, fragmentation_result: "FragmentationResult"
    ) -> Ligand:
        """
        Repackage the fragmentation results into our data types. Make sure to deduplicate the parent as well.
        """
        molecule = Ligand.from_smiles(
            fragmentation_result.parent_smiles, input_ligand.name
        )
        fragments = []
        for i, wbo_fragment in enumerate(fragmentation_result.fragments):
            fragment = Fragment.from_smiles(wbo_fragment.smiles, f"fragment_{i}")

            # attach the fragments as their own ligands
            fragment.bond_indices.append(wbo_fragment.bond_indices)
            if fragment != molecule:
                # only save if the fragment is not the parent to avoid duplicated hessian/charge calculations
                fragments.append(fragment)
            else:
                molecule.bond_indices.extend(fragment.bond_indices)

        molecule.fragments = fragments

        return molecule

    def run(self, molecule: "Ligand", *args, **kwargs) -> "Ligand":
        """Overwrite base so we don't try and fragment fragments on restarts."""
        return self._run(molecule, *args, **kwargs)

    def _run(self, molecule: Ligand, *args, **kwargs) -> Ligand:
        # convert to an OpenFF Molecule
        off_molecule: OFFMolecule = OFFMolecule.from_smiles(molecule.to_smiles())

        fragmentation_result = self.fragment(
            off_molecule, target_bond_smarts=self.rotatable_smirks
        )

        depict_fragmentation_result(
            result=fragmentation_result, output_file="fragments.html"
        )

        ligand = self._results_to_ligand(
            input_ligand=molecule, fragmentation_result=fragmentation_result
        )

        ligand.fragments = self._deduplicate_fragments(ligand.fragments) or None

        return ligand

<<<<<<< HEAD
    def _deduplicate_fragments(
        self, original_fragments: List["Fragment"]
    ) -> List["Fragment"]:
=======
    def _deduplicate_fragments(self, original_fragments: List["Fragment"]) -> List["Fragment"]:
>>>>>>> f472e326
        """
        Remove symmetry equivalent fragments from the results. If a bond is the same and appears twice,
        it has to be computed only once.

        Where fragments are the same but they focus on different bonds, combine them and keep all bonds.
        """
        unique_fragments = []

<<<<<<< HEAD
        sorted_fragments = sorted(
            original_fragments,
            key=lambda frag: frag.to_smiles(explicit_hydrogens=False),
        )
=======
        sorted_fragments = sorted(original_fragments, lambda frag: frag.to_smiles(explicit_hydrogens=False))
>>>>>>> f472e326

        # group fragments by smiles
        for smile, fragments in itertools.groupby(
            sorted_fragments,
            lambda frag: frag.to_smiles(explicit_hydrogens=False),
        ):
            fragments = list(fragments)

            if len(fragments) == 1:
                unique_fragments.extend(fragments)
                continue

            # filter out symmetrical bonds
            symmetry_groups = set()
            fragments_assymetry = []
            for fragment in fragments:
                bond_map = fragment.bond_indices
                a1, a2 = [a for a in fragment.atoms if a.map_index in bond_map[0]]

                symmetry_classes = fragment.atom_types
                symmetry_group = frozenset(
                    {
                        int(symmetry_classes[a1.atom_index]),
                        int(symmetry_classes[a2.atom_index]),
                    }
                )

                if symmetry_group not in symmetry_groups:
                    symmetry_groups.add(symmetry_group)
                    fragments_assymetry.append(fragment)

            # the smiles are the same so
            # merge into one fragment to compute hessian/charges/etc only once
            # but keep all the bonds that need scanning
            fragments_assymetry[0].bond_indices = [
                f.bond_indices[0] for f in fragments_assymetry
            ]
            unique_fragments.append(fragments_assymetry[0])

        # re number the unique fragments
        for i, fragment in enumerate(unique_fragments):
            fragment.name = f"fragment_{i}"

        return unique_fragments

    def start_message(self, **kwargs) -> str:
        """
        A friendly message to let users know that stage is starting with any important options.
        """

        return "Fragmenting molecule using the WBOFragmenter"

    def finish_message(self, **kwargs) -> str:
        """
        A friendly message to let users know that the stage is complete and any checks that have been performed.
        """
        return f"Molecule produced {kwargs['molecule'].n_fragments} fragments"<|MERGE_RESOLUTION|>--- conflicted
+++ resolved
@@ -91,13 +91,7 @@
 
         return ligand
 
-<<<<<<< HEAD
-    def _deduplicate_fragments(
-        self, original_fragments: List["Fragment"]
-    ) -> List["Fragment"]:
-=======
     def _deduplicate_fragments(self, original_fragments: List["Fragment"]) -> List["Fragment"]:
->>>>>>> f472e326
         """
         Remove symmetry equivalent fragments from the results. If a bond is the same and appears twice,
         it has to be computed only once.
@@ -106,14 +100,7 @@
         """
         unique_fragments = []
 
-<<<<<<< HEAD
-        sorted_fragments = sorted(
-            original_fragments,
-            key=lambda frag: frag.to_smiles(explicit_hydrogens=False),
-        )
-=======
         sorted_fragments = sorted(original_fragments, lambda frag: frag.to_smiles(explicit_hydrogens=False))
->>>>>>> f472e326
 
         # group fragments by smiles
         for smile, fragments in itertools.groupby(
