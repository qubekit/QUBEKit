#!/usr/bin/env python3

"""
For each atom with fewer than four bonds, generate a list of sample points in a spherical volume around the atoms.
Compare the change in ESP at each of these points for the QM-calculated ESP and the ESP with a v-site.
The v-site can be moved along pre-defined vectors; another v-site can also be added.
If the error is significantly reduced with one or two v-sites, then it is saved for the xml and written to an xyz.
See VirtualSites.fit() for fitting details.
"""

import decimal
from typing import TYPE_CHECKING, ClassVar, Dict, List, Optional, Tuple, Union

import numpy as np
from matplotlib import pyplot as plt
from matplotlib.cm import ScalarMappable

# DO NOT REMOVE THIS IMPORT. ALTHOUGH IT IS NOT EXPLICITLY CALLED, IT IS NEEDED FOR 3D PLOTTING.
from mpl_toolkits.mplot3d import Axes3D
from pydantic import Field, PrivateAttr
from scipy.optimize import minimize
from typing_extensions import Literal

from qubekit.utils.constants import (
    ANGS_TO_NM,
    BOHR_TO_ANGS,
    ELECTRON_CHARGE,
    J_TO_KCAL_P_MOL,
    M_TO_ANGS,
    PI,
    VACUUM_PERMITTIVITY,
)
from qubekit.utils.datastructures import StageBase

if TYPE_CHECKING:
    from qubekit.molecules import Ligand


class VirtualSites(StageBase):
    """
    * Identify atoms which need a v-site.
    * Generate sample points in shells around that atom (shells are 1.4-2.0x the vdW radius).
    * Calculate the multipole expansion esp at all of those sample points.
    * Identify the vectors along which a single virtual site would sit, and two virtual sites would sit.
    * Move the virtual sites along this vector and vary the charges.
    * Calculate the monopole esp at all the sample points with each move.
    * Fit the positions and charges of the virtual sites, minimising the difference between the
    full multipole esp and the monopole esp with a virtual site.
    * Store the final locations and charges of the virtual sites, as well as the errors.
    * Plot the results

    Numpy arrays are used throughout for faster calculation of esp values.
    """

    type: Literal["VirtualSites"] = "VirtualSites"
    site_error_factor: float = Field(
        1.005,
        description="The factor by which a site must reduce the error before being accepted.",
        gt=0,
    )
    site_error_threshold: float = Field(
        1.0, description="The ESP error threshold to start fitting virtual sites.", gt=0
    )
    freeze_site_angles: bool = Field(
        True,
        description="If the angle between 2 sites should be held fix if ``True`` or optimised during fitting ``False``.",
    )

    regularisation_epsilon: float = Field(
        0.0, description="The regularisation factor of the distance between the virtual site to the parent atom."
    )

    # only for debugging so not exposed
    _enable_symmetry: bool = PrivateAttr(default=True)

    _vdw_radii: ClassVar[Dict[str, float]] = {
        "H": 1.44,
        "B": 2.04,
        "C": 1.93,
        "N": 1.83,
        "O": 1.75,
        "F": 1.68,
        "P": 2.07,
        "S": 2.02,
        "Cl": 1.97,
        "Br": 2.10,
        "I": 2.25,
    }
    _scale_factor: ClassVar[Dict[str, float]] = {
        "H": 1.0,
        "C": 1.0,
        "N": 0.8,
        "O": 1.0,
        "F": 1.0,
        "S": 1.0,
        "Cl": 1.5,
        "Br": 1.5,
        "I": 1.5,
        # May require additional
    }

    _coords: Optional[np.ndarray] = PrivateAttr(default=None)
    # List of tuples where each tuple is the xyz coords of the v-site(s),
    # followed by their charge and index of the parent atom.
    # This list is extended with each atom which has (a) virtual site(s).
    # [((x, y, z), q, atom_index), ... ]
    _v_sites_coords: List[Tuple[np.ndarray, float, int]] = PrivateAttr(default=[])
    _sample_points: Optional[np.ndarray] = PrivateAttr(default=None)
    _no_site_esps: Optional[np.ndarray] = PrivateAttr(default=None)
    _molecule: Optional["Ligand"] = PrivateAttr(default=None)

    @classmethod
    def is_available(cls) -> bool:
        """This class should always be available with qubekit"""
        return True

    def start_message(self, **kwargs) -> str:
        return "Fitting virtual site positions and charges."

    def finish_message(self, **kwargs) -> str:
        return "Virtual sites optimised and saved."

    def run(self, molecule: "Ligand", **kwargs) -> "Ligand":
        """
        Using the aim reference data stored in the ligand calculate virtual sites and add them to the ligand.
        Main worker method.
        Loop over all atoms in the molecule and decide which may need v-sites.
        Fit the ESP accordingly and store v-sites if they improve error.
        If any v-sites are found to be useful, write them to an xyz and store them in the Ligand object
        """
        # remove any old sites
        molecule.extra_sites.clear_sites()
        for i in range(molecule.n_atoms):
            atom = molecule.atoms[i]
            molecule.NonbondedForce[(i,)].charge = atom.aim.charge

        # if we have used chargemol the dipole and quad values are for a new orientation so we must use those coords
        # else use QM
        self._coords = (
            molecule.chargemol_coords
            if molecule.chargemol_coords is not None
            else molecule.coordinates
        )
        self._molecule = molecule
        for atom_index, atom in enumerate(molecule.atoms):
            if len(atom.bonds) < 4:
                self._sample_points = self._generate_sample_points_atom(atom_index)
                self._no_site_esps = self._generate_esp_atom(atom_index)
                self._fit(atom_index)

        if self._v_sites_coords:
            self._save_virtual_sites()

            self._write_xyz()

        self._molecule.fix_net_charge()

        # clear any cache variables
        self._clear_cache()

        return molecule

    def _clear_cache(self):
        """Remove any molecule specific values in the cache."""
        self._coords = None
        self._molecule = None
        self._v_sites_coords = []
        self._sample_points = None
        self._no_site_esps = None

    @staticmethod
    def _spherical_to_cartesian(spherical_coords: np.ndarray) -> np.ndarray:
        """
        :return: Cartesian (x, y, z) coords from the spherical (r, theta, phi) coords.
        """
        r, theta, phi = spherical_coords
        return np.array(
            [
                r * np.sin(theta) * np.cos(phi),
                r * np.sin(theta) * np.sin(phi),
                r * np.cos(theta),
            ]
        )

    @staticmethod
    def _xyz_distance(point1: np.ndarray, point2: np.ndarray) -> float:
        """
        :param point1: coordinates of a point
        :param point2: coordinates of another point
        :return: distance between the two points
        """
        return np.linalg.norm(point1 - point2)

    @staticmethod
    def _monopole_esp_one_charge(charge: float, dist: float) -> float:
        """
        Calculate the esp from a monopole at a given distance
        :param charge: charge at atom centre
        :param dist: distance from sample_coords to atom_coords
                    (provided as argument to prevent repeated calculation)
        :return: monopole esp value
        """
        return (charge * ELECTRON_CHARGE * ELECTRON_CHARGE) / (
            4 * PI * VACUUM_PERMITTIVITY * dist
        )

    @staticmethod
    def _monopole_esp_two_charges(
        charge1: float, charge2: float, dist1: float, dist2: float
    ) -> float:
        """
        Calculate the esp from a monopole with two charges, each a different distance from the point of measurement
        :return: monopole esp value
        """
        return (
            (ELECTRON_CHARGE * ELECTRON_CHARGE) / (4 * PI * VACUUM_PERMITTIVITY)
        ) * (charge1 / dist1 + charge2 / dist2)

    @staticmethod
    def _monopole_esp_three_charges(
        charge1: float,
        charge2: float,
        charge3: float,
        dist1: float,
        dist2: float,
        dist3: float,
    ) -> float:
        """
        Calculate the esp from a monopole with three charges, each a different distance from the point of measurement
        :return: monopole esp value
        """
        return (
            (ELECTRON_CHARGE * ELECTRON_CHARGE) / (4 * PI * VACUUM_PERMITTIVITY)
        ) * (charge1 / dist1 + charge2 / dist2 + charge3 / dist3)

    @staticmethod
    def _dipole_esp(
        dist_vector: np.ndarray, dipole_moment: np.ndarray, dist: float
    ) -> float:
        """
        Calculate the esp from a dipole at a given sample point.
        :param dist_vector: atom_coords - sample_coords
        :param dipole_moment: dipole moment xyz components from Chargemol output
        :param dist: distance from sample_coords to atom_coords
                    (provided as argument to prevent repeated calculation)
        :return: dipole esp value
        """
        return (dipole_moment * ELECTRON_CHARGE * ELECTRON_CHARGE).dot(dist_vector) / (
            4 * PI * VACUUM_PERMITTIVITY * dist**3
        )

    @staticmethod
    def _quadrupole_esp(
        dist_vector: np.ndarray, m_tensor: np.ndarray, dist: float
    ) -> float:
        """
        Calculate the esp from a quadrupole at a given distance.
        :param dist_vector: atom_coords - sample_coords
        :param m_tensor: quadrupole moment tensor calculated from Chargemol output
        :param dist: distance from sample_coords to atom_coords
                    (provided as argument to prevent repeated calculation)
        :return: quadrupole esp value
        """
        return (
            3
            * ELECTRON_CHARGE
            * ELECTRON_CHARGE
            * dist_vector.dot(m_tensor).dot(dist_vector)
        ) / (8 * PI * VACUUM_PERMITTIVITY * dist**5)

    @staticmethod
    def _cloud_penetration(a: float, b: float, dist: float) -> float:
        """
        Calculate the cloud penetration at a given distance from the atom centre.
        :param a: unitless quantity from DDEC output
        :param b: quantity from DDEC output in units 1/length
        :param dist: distance from sample_coords to atom_coords
        :return: cloud penetration term in SI units
        """
        return (
            (
                ELECTRON_CHARGE
                * ELECTRON_CHARGE
                / (VACUUM_PERMITTIVITY * BOHR_TO_ANGS**3)
            )
            * np.exp(a - b * dist)
            * (2 / (b * dist) + 1)
            / (b * b)
        )

    @staticmethod
    def _generate_sample_points_relative(
        vdw_radius: float,
        shells: int = 5,
        min_points_per_shell=32,
    ) -> np.ndarray:
        """
        Generate evenly distributed points in a series of shells around the point (0, 0, 0)
        This uses fibonacci spirals to produce an even spacing of points on a sphere.

        radius of points are between 1.4-2.0x the vdW radius
        :return: list of numpy arrays where each array is the xyz coordinates of a sample point.
        """

        phi = PI * (3.0 - np.sqrt(5.0))

        relative_sample_points = []
        for shell in range(1, shells + 1):
            points_in_shell = min_points_per_shell * shell * shell
            # 1.4-2.0x the vdw_radius
            shell_radius = (1.4 + ((2.0 - 1.4) / shells) * shell) * vdw_radius

            for i in range(points_in_shell):
                y = 1 - (i / (points_in_shell - 1)) * 2
                y_rad = np.sqrt(1 - y * y) * shell_radius
                y *= shell_radius

                theta = i * phi

                x = np.cos(theta) * y_rad
                z = np.sin(theta) * y_rad

                relative_sample_points.append(np.array([x, y, z]))

        return np.array(relative_sample_points)

    def _generate_sample_points_atom(self, atom_index: int) -> np.ndarray:
        """
        * Get the vdw radius of the atom which is being analysed
        * Using the relative sample points generated from generate_sample_points_relative():
            * Offset all of the points by the position of the atom coords
        :param atom_index: index of the atom around which a v-site will be fit
        :return: list of numpy arrays where each array is the xyz coordinates of a sample point.
        """

        atom = self._molecule.atoms[atom_index]
        atom_coords = self._coords[atom_index]
        vdw_radius = self._vdw_radii[atom.atomic_symbol]

        sample_points = (
            VirtualSites._generate_sample_points_relative(vdw_radius) + atom_coords
        )

        return sample_points

    def _generate_esp_atom(self, atom_index: int) -> np.ndarray:
        """
        Using the multipole expansion, calculate the esp at each sample point around an atom.
        :param atom_index: The index of the atom being analysed.
        :return: Ordered list of esp values at each sample point around the atom.
        """

        atom_coords = self._coords[atom_index]
        charge = self._molecule.atoms[atom_index].aim.charge

        # get reference values and convert to angs
        dipole_moment = (
            self._molecule.atoms[atom_index].dipole.to_array() * BOHR_TO_ANGS
        )
        m_tensor = self._molecule.atoms[atom_index].quadrupole.to_array() * (
            BOHR_TO_ANGS**2
        )

        # this term is not available via MBIS or onetep
        cloud_pen_data = self._molecule.atoms[atom_index].cloud_pen
        if cloud_pen_data is not None:
            a, b = cloud_pen_data.a, cloud_pen_data.b
            b /= BOHR_TO_ANGS
        else:
            a, b = None, None

        no_site_esps = []
        for point in self._sample_points:
            dist = VirtualSites._xyz_distance(point, atom_coords)
            dist_vector = point - atom_coords

            mono_esp = VirtualSites._monopole_esp_one_charge(charge, dist)
            dipo_esp = VirtualSites._dipole_esp(dist_vector, dipole_moment, dist)
            quad_esp = VirtualSites._quadrupole_esp(dist_vector, m_tensor, dist)

            if a is not None:
                cloud_pen = VirtualSites._cloud_penetration(a, b, dist)
            else:
                cloud_pen = 0

            v_total = (
                (mono_esp + dipo_esp + quad_esp + cloud_pen)
                * M_TO_ANGS
                * J_TO_KCAL_P_MOL
            )
            no_site_esps.append(v_total)

        return np.array(no_site_esps)

    def _generate_atom_mono_esp_two_charges(
        self, atom_index: int, site_charge: float, site_coords: np.ndarray
    ) -> np.ndarray:
        """
        With a virtual site, calculate the monopole esp at each sample point around an atom.
        :param atom_index: The index of the atom being analysed.
        :param site_charge: The charge of the virtual site.
        :param site_coords: numpy array of the xyz position of the virtual site.
        :return: Ordered list of esp values at each sample point around the atom.
        """

        atom_coords = self._coords[atom_index]
        # New charge of the atom, having removed the v-site's charge.
        atom_charge = self._molecule.atoms[atom_index].aim.charge - site_charge

        v_site_esps = []
        for point in self._sample_points:
            dist = VirtualSites._xyz_distance(point, atom_coords)
            site_dist = VirtualSites._xyz_distance(point, site_coords)

            mono_esp = VirtualSites._monopole_esp_two_charges(
                atom_charge, site_charge, dist, site_dist
            )
            v_site_esps.append(mono_esp * M_TO_ANGS * J_TO_KCAL_P_MOL)

        return np.array(v_site_esps)

    def _generate_atom_mono_esp_three_charges(
        self,
        atom_index: int,
        q_a: float,
        q_b: float,
        site_a_coords: np.ndarray,
        site_b_coords: np.ndarray,
    ) -> np.ndarray:
        """
        Calculate the esp at each sample point when two virtual sites are placed around an atom.
        :param atom_index: The index of the atom being analysed.
        :param q_a: charge of v-site a
        :param q_b: charge of v-site b
        :param site_a_coords: coords of v-site a
        :param site_b_coords: coords of v-site b
        :return: ordered list of esp values at each sample point
        """

        atom_coords = self._coords[atom_index]
        # New charge of the atom, having removed the v-sites' charges.
        atom_charge = self._molecule.atoms[atom_index].aim.charge - (q_a + q_b)

        v_site_esps = []
        for point in self._sample_points:
            dist = VirtualSites._xyz_distance(point, atom_coords)
            site_a_dist = VirtualSites._xyz_distance(point, site_a_coords)
            site_b_dist = VirtualSites._xyz_distance(point, site_b_coords)

            mono_esp = VirtualSites._monopole_esp_three_charges(
                atom_charge, q_a, q_b, dist, site_a_dist, site_b_dist
            )
            v_site_esps.append(mono_esp * M_TO_ANGS * J_TO_KCAL_P_MOL)

        return np.array(v_site_esps)

    def _get_vector_from_coords(
        self, atom_index: int, n_sites: int = 1, alt: bool = False
    ) -> Union[Tuple[np.ndarray, np.ndarray], np.ndarray]:
        """
        Given the coords of the atom which will have a v-site and its neighbouring atom(s) coords,
        calculate the vector along which the virtual site will sit.
        :param atom_index: The index of the atom being analysed.
        :param n_sites: The number of virtual sites being placed around the atom.
        :param alt: When placing two sites on an atom with two bonds, there are two placements.
            Is this the usual placement, or the alternative (rotated 90 degrees around the bisecting vector).
        :return Vector(s) along which the v-site will sit. (np array)
            These vectors are scaled dependent on the site's parent atom (see dict below)
        """

        atom = self._molecule.atoms[atom_index]
        atom_coords = self._coords[atom_index]

        # Vary max distance between virtual site and atom coords.
        scale_factor = self._scale_factor[atom.atomic_symbol]

        # TODO Differentiate between halogens and carbonyls for 2 site case
        #   (error currently low enough to be irrelevant)
        # e.g. halogens / carbonyls
        if len(atom.bonds) == 1:
            bonded_index = atom.bonds[0]  # [0] is used since bonds is a one item list
            bonded_coords = self._coords[bonded_index]
            r_ab = atom_coords - bonded_coords
            if n_sites == 1:
                return (r_ab / np.linalg.norm(r_ab)) * scale_factor
            return (
                (r_ab / np.linalg.norm(r_ab)) * scale_factor,
                (r_ab / np.linalg.norm(r_ab)) * scale_factor,
            )

        # e.g. oxygen
        if len(atom.bonds) == 2:
            bonded_index_b, bonded_index_c = atom.bonds
            bonded_coords_b = self._coords[bonded_index_b]
            bonded_coords_c = self._coords[bonded_index_c]
            r_ab = atom_coords - bonded_coords_b
            r_ac = atom_coords - bonded_coords_c
            if n_sites == 1:
                vec = r_ab + r_ac
                return (vec / np.linalg.norm(vec)) * scale_factor
            vec_a = r_ab + r_ac
            if alt:
                vec_b = np.cross(r_ab, r_ac)
            else:
                vec_b = np.cross((r_ab + r_ac), np.cross(r_ab, r_ac))
            return (
                (vec_a / np.linalg.norm(vec_a)) * scale_factor,
                (vec_b / np.linalg.norm(vec_b)) * scale_factor,
            )

        # e.g. nitrogen
        if len(atom.bonds) == 3:
            bonded_index_b, bonded_index_c, bonded_index_d = atom.bonds
            bonded_coords_b = self._coords[bonded_index_b]
            bonded_coords_c = self._coords[bonded_index_c]
            bonded_coords_d = self._coords[bonded_index_d]
            r_vec = np.cross(
                (bonded_coords_b - bonded_coords_c), (bonded_coords_d - bonded_coords_c)
            )
            if n_sites == 1:
                return (r_vec / np.linalg.norm(r_vec)) * scale_factor
            else:
                if atom.atomic_symbol == "N":
                    h_s = []
                    for atom_index in atom.bonds:
                        if self._molecule.atoms[atom_index].atomic_symbol == "H":
                            h_s.append(atom_index)
                    # Special case (amine group); position is slightly different
                    if len(h_s) == 2:
                        h_a_coords = self._coords[h_s[0]]
                        h_b_coords = self._coords[h_s[1]]
                        r_ha = atom_coords - h_a_coords
                        r_hb = atom_coords - h_b_coords

                        return (
                            (r_vec / np.linalg.norm(r_vec)) * scale_factor,
                            ((r_ha + r_hb) / np.linalg.norm(r_ha + r_hb))
                            * scale_factor,
                        )
                return (
                    (r_vec / np.linalg.norm(r_vec)) * scale_factor,
                    (r_vec / np.linalg.norm(r_vec)) * scale_factor,
                )

    def _esp_from_lambda_and_charge(
        self, atom_index: int, q: float, lam: float, vec: np.ndarray
    ) -> np.ndarray:
        """
        Place a v-site at the correct position along the vector by scaling according to the lambda
        calculate the esp from the atom and the v-site.
        :param atom_index: index of the atom with a virtual site to be fit to
        :param q: charge of the virtual site
        :param lam: scaling of the vector along which the v-site sits
        :param vec: the vector along which the v-site sits
        :return: Ordered list of esp values at each sample point
        """

        # This is the current position of the v-site (moved by the fit() method)
        site_coords = (vec * lam) + self._coords[atom_index]
        return self._generate_atom_mono_esp_two_charges(atom_index, q, site_coords)

    def _sites_coords_from_vecs_and_lams(
        self,
        atom_index: int,
        lam_a: float,
        lam_b: float,
        vec_a: np.ndarray,
        vec_b: np.ndarray,
    ) -> Tuple[np.ndarray, np.ndarray]:
        """
        Get the two virtual site coordinates from the vectors they sit along and the atom they are attached to.
        :param atom_index: The index of the atom being analysed.
        :param lam_a: scale factor for vec_a
        :param lam_b: scale factor for vec_b
        :param vec_a: vector deciding virtual site position
        :param vec_b: vector deciding virtual site position
        :return: tuple of np arrays which are the xyz coordinates of the v-sites
        """

        if len(self._molecule.atoms[atom_index].bonds) == 2:
            site_a_coords = (vec_a * lam_a) + (vec_b * lam_b) + self._coords[atom_index]
            site_b_coords = (vec_a * lam_a) - (vec_b * lam_b) + self._coords[atom_index]
        else:
            site_a_coords = (vec_a * lam_a) + self._coords[atom_index]
            site_b_coords = (vec_b * lam_b) + self._coords[atom_index]

        return site_a_coords, site_b_coords

    def _esp_from_lambdas_and_charges(
        self,
        atom_index: int,
        q_a: float,
        q_b: float,
        lam_a: float,
        lam_b: float,
        vec_a: np.ndarray,
        vec_b: np.ndarray,
    ) -> np.ndarray:
        """
        Place v-sites at the correct positions along the vectors by scaling according to the lambdas
        calculate the esp from the atom and the v-sites.
        :param atom_index: The index of the atom being analysed.
        :param q_a: charge of v-site a
        :param q_b: charge of v-site b
        :param lam_a: scale factor for vec_a
        :param lam_b: scale factor for vec_b
        :param vec_a: vector deciding virtual site position
        :param vec_b: vector deciding virtual site position
        :return: Ordered list of esp values at each sample point
        """

        site_a_coords, site_b_coords = self._sites_coords_from_vecs_and_lams(
            atom_index, lam_a, lam_b, vec_a, vec_b
        )

        return self._generate_atom_mono_esp_three_charges(
            atom_index, q_a, q_b, site_a_coords, site_b_coords
        )

    def _symm_esp_from_lambdas_and_charges(
        self,
        atom_index: int,
        q: float,
        lam: float,
        vec_a: np.ndarray,
        vec_b: np.ndarray,
    ) -> np.ndarray:
        """
        Symmetric version of the above. Charges and scale factors are the same for both virtual sites.
        Place v-sites at the correct positions along the vectors by scaling according to the lambdas
        calculate the esp from the atom and the v-sites.
        :param atom_index: The index of the atom being analysed.
        :param q: charge of v-sites a and b
        :param lam: scale factors for vecs a and b
        :param vec_a: vector deciding virtual site position
        :param vec_b: vector deciding virtual site position
        :return: Ordered list of esp values at each sample point
        """

        site_a_coords, site_b_coords = self._sites_coords_from_vecs_and_lams(
            atom_index, lam, lam, vec_a, vec_b
        )

        return self._generate_atom_mono_esp_three_charges(
            atom_index, q, q, site_a_coords, site_b_coords
        )

    def _symm_esp_from_lambdas_and_charges_with_angles(
        self,
        atom_index: int,
        q: float,
        lama: float,
        lamb: float,
        vec_a: np.ndarray,
        vec_b: np.ndarray,
    ) -> np.ndarray:
        """
        Symmetric version of the above. Charges and scale factors are the same for both virtual sites.
        Place v-sites at the correct positions along the vectors by scaling according to the lambdas
        calculate the esp from the atom and the v-sites.
        :param atom_index: The index of the atom being analysed.
        :param q: charge of v-sites a and b
        :param lam: scale factors for vecs a and b
        :param vec_a: vector deciding virtual site position
        :param vec_b: vector deciding virtual site position
        :return: Ordered list of esp values at each sample point
        """

        site_a_coords, site_b_coords = self._sites_coords_from_vecs_and_lams(
            atom_index, lama, lamb, vec_a, vec_b
        )

        return self._generate_atom_mono_esp_three_charges(
            atom_index, q, q, site_a_coords, site_b_coords
        )

    def _one_site_objective_function(
        self, q_lam: Tuple[float, float], atom_index: int, vec: np.ndarray
    ) -> float:
        """
        Add one site with charge q along vector vec, scaled by lam.
        return the sum of differences at each sample point between the ideal ESP and the calculated ESP.
        """
        site_esps = self._esp_from_lambda_and_charge(atom_index, *q_lam, vec)
        mean_abs_diff = np.mean(abs(self._no_site_esps - site_esps))
        regularisation = abs(q_lam[1]) * self.regularisation_epsilon
        return mean_abs_diff + regularisation

    def _two_sites_objective_function(
        self,
        qa_qb_lama_lamb: Tuple[float, float, float, float],
        atom_index: int,
        vec_a: np.ndarray,
        vec_b: np.ndarray,
    ) -> float:
        """
        Add two sites with charges qa, qb along vectors vec_a, vec_b, scaled by lama, lamb.
        return the sum of differences at each sample point between the ideal ESP and the calculated ESP.
        """
        site_esps = self._esp_from_lambdas_and_charges(
            atom_index, *qa_qb_lama_lamb, vec_a, vec_b
        )
        mean_abs_diff = np.mean(abs(self._no_site_esps - site_esps))
        regularisation = np.mean(abs(qa_qb_lama_lamb[2:])) * self.regularisation_epsilon
        return mean_abs_diff + regularisation

    def _symm_two_sites_objective_function(
        self,
        q_lama: Tuple[float, float],
        atom_index: int,
        vec_a: np.ndarray,
        vec_b: np.ndarray,
    ) -> float:
        """
        Add two sites with charge q along vectors vec_a, vec_b scaled by lam.
        This is the symmetric case since the charges and scale factors are the same for each site.
        return the sum of differences at each sample point between the ideal ESP and the calculated ESP.
        """
        site_esps = self._symm_esp_from_lambdas_and_charges(
            atom_index, *q_lama, vec_a, vec_b
        )
        return sum(abs(self._no_site_esps - site_esps))

    def _symm_two_sites_objective_function_with_angles(
        self,
        q_lama_lama: Tuple[float, float, float],
        atom_index: int,
        vec_a: np.ndarray,
        vec_b: np.ndarray,
    ) -> float:
        """
        Add two sites with charge q along vectors vec_a, vec_b scaled by lam.
        This is the symmetric case since the charges and scale factors are the same for each site.
        return the sum of differences at each sample point between the ideal ESP and the calculated ESP.
        """
        site_esps = self._symm_esp_from_lambdas_and_charges_with_angles(
            atom_index, *q_lama_lama, vec_a, vec_b
        )
        mean_abs_diff = np.mean(abs(self._no_site_esps - site_esps))
        regularisation = abs(q_lam[1]) * self.regularisation_epsilon
        return mean_abs_diff + regularisation

    @staticmethod
    def _two_site_one_or_three_bond_constraint_charge(x):
        """
        In the case of a halogen atom being given two virtual sites,
        mimicking the chemistry would imply a positive and negative charge either side of the atom.
        This constraint forces a negative and a positive charge.
        The result of this is usually both charges lying on the C-Halo bond.
        """
        return -1 * x[0] * x[1]

    @staticmethod
    def _two_site_one_or_three_bond_constraint_lambda(x):
        """
        In the case of a halogen atom being given two virtual sites,
        mimicking the chemistry would imply a positive and negative charge either side of the atom.
        This constraint forces a negative and a positive lambda.
        """
        return -1 * x[2] * x[3]

    @staticmethod
    def _two_site_two_bond_constraint(x):
        """
        In the case of two sites and two bonds, the vectors are added or subtracted together,
        rather than one vector per site.
        This constraint ensures the max scaling factor of the vectors combined is less than 1.
        NB They can then be scaled to be up to 1.5 by the scale factor.
        """
        return 1 - x[1] ** 2 - x[2] ** 2

    @staticmethod
    def _symm_two_site_two_bond_constraint(x):
        """
        In the case of two sites and two bonds, the vectors are added or subtracted together,
        rather than one vector per site.
        This constraint ensures the max scaling factor of the vectors combined is less than 1.
        NB They can then be scaled to be up to 1.5 by the scale factor.
        When the sites are symmetric, they are stored under the same parameters, x[1]
        """
        return 1 - 2 * x[1] ** 2

    def _fit_one_site(self, atom_index: int):
        """
        Fit method for one site whose parent is <atom_index>
        """
        vec = self._get_vector_from_coords(atom_index, n_sites=1)
        bounds = ((-1.0, 1.0), (-1.0, 1.0))
        one_site_fit = minimize(
            self._one_site_objective_function,
            np.array([0, 1]),
            args=(atom_index, vec),
            bounds=bounds,
        )
        error = one_site_fit.fun
        q, lam = one_site_fit.x
        print(f'1 VS, lam q error: {lam} {q} {error}')
        one_site_coords = [((vec * lam) + self._coords[atom_index], q, atom_index)]

        return error, one_site_coords

    def _fit_two_sites(self, atom_index: int):
        """
        Fit method for two sites whose parent is <atom_index>
        """
        if len(self._molecule.atoms[atom_index].bonds) != 2:
            error, site_coords = self._fit_two_sites_one_or_three_bonds(atom_index)
        else:
            error, site_coords = self._fit_two_sites_two_bonds(atom_index)

        return error, site_coords

    def _fit_two_sites_one_or_three_bonds(self, atom_index: int):
        """
        Fit method for two sites whose parent, <atom_index> has one or three bonds
        e.g. uncharged halogens, carbonyls and nitrogens
        """
        vec_a, vec_b = self._get_vector_from_coords(atom_index, n_sites=2)
        bounds = ((-1.0, 1.0), (-1.0, 1.0), (-1.0, 1.0), (-1.0, 1.0))

        # dummy variables to be overwritten
        error = 10000
        two_site_coords = []

        constraints = [
            {
                "type": "ineq",
                "fun": VirtualSites._two_site_one_or_three_bond_constraint_charge,
            },
            {
                "type": "ineq",
                "fun": VirtualSites._two_site_one_or_three_bond_constraint_lambda,
            },
        ]
        for constraint in constraints:
            two_site_fit = minimize(
                self._two_sites_objective_function,
                np.array([0.0, 0.0, 1.0, 1.0]),
                args=(atom_index, vec_a, vec_b),
                bounds=bounds,
                constraints=constraint,
            )
            if two_site_fit.fun < error:
                error = two_site_fit.fun

                q_a, q_b, lam_a, lam_b = two_site_fit.x
                site_a_coords, site_b_coords = self._sites_coords_from_vecs_and_lams(
                    atom_index, lam_a, lam_b, vec_a, vec_b
                )
                two_site_coords = [
                    (site_a_coords, q_a, atom_index),
                    (site_b_coords, q_b, atom_index),
                ]
        return error, two_site_coords

    def _fit_two_sites_two_bonds(self, atom_index: int):
        """
        Fit method for two sites whose parent, <atom_index> has two bonds
        e.g. uncharged oxygens
        """
        # Dummy error value to be overwritten
        error = 10000
        two_site_coords = None
        for alt in [True, False]:
            # charge, charge, lambda, lambda
            bounds = ((-1.0, 1.0), (-1.0, 1.0), (-1.0, 1.0), (-1.0, 1.0))
            vec_a, vec_b = self._get_vector_from_coords(atom_index, n_sites=2, alt=alt)
            # if self._enable_symmetry:
            if self.freeze_site_angles:
                two_site_fit = minimize(
                    self._symm_two_sites_objective_function,
                    np.array([0.0, 1.0]),
                    args=(atom_index, vec_a, vec_b),
                    bounds=bounds[1:3],
                    constraints={
                        "type": "ineq",
                        "fun": VirtualSites._symm_two_site_two_bond_constraint,
                    },
                )
                if two_site_fit.fun < error:
                    error = two_site_fit.fun
                    q, lam = two_site_fit.x
                    print(f'Symmetric 2 VS lam q error {lam} {q} {error}')
                    q_a = q_b = q
                    lam_a = lam_b = lam
                    (
                        site_a_coords,
                        site_b_coords,
                    ) = self._sites_coords_from_vecs_and_lams(
                        atom_index, lam_a, lam_b, vec_a, vec_b
                    )
                    two_site_coords = [
                        (site_a_coords, q_a, atom_index),
                        (site_b_coords, q_b, atom_index),
                    ]
            else:
                two_site_fit = minimize(
                    self._symm_two_sites_objective_function_with_angles,
                    np.array([0.0, 1.0, 0.0]),
                    args=(atom_index, vec_a, vec_b),
                    bounds=bounds[:3],
                    constraints={
                        "type": "ineq",
                        "fun": VirtualSites._two_site_two_bond_constraint,
                    },
                )
<<<<<<< HEAD
                if two_site_fit.fun < error:
                    error = two_site_fit.fun
                    q_a, q_b, lam_a, lam_b = two_site_fit.x
                    print(f'2 VS: lama lamb q_a q_b error: {lam_a} {lam_b} {q_a} {q_b} {error}')
=======
                if (two_site_fit.fun / len(self._sample_points)) < error:
                    error = two_site_fit.fun / len(self._sample_points)
                    q, lam_a, lam_b = two_site_fit.x
                    q_a = q_b = q
                    # lam_a = lam_b = lam
>>>>>>> ea53fa6f
                    (
                        site_a_coords,
                        site_b_coords,
                    ) = self._sites_coords_from_vecs_and_lams(
                        atom_index, lam_a, lam_b, vec_a, vec_b
                    )
                    two_site_coords = [
                        (site_a_coords, q_a, atom_index),
                        (site_b_coords, q_b, atom_index),
                    ]
            # else:
            #     two_site_fit = minimize(
            #         self._two_sites_objective_function,
            #         np.array([0.0, 0.0, 1.0, 1.0]),
            #         args=(atom_index, vec_a, vec_b),
            #         bounds=bounds,
            #         constraints={
            #             "type": "ineq",
            #             "fun": VirtualSites._two_site_two_bond_constraint,
            #         },
            #     )
            #     if (two_site_fit.fun / len(self._sample_points)) < error:
            #         error = two_site_fit.fun / len(self._sample_points)
            #         print(two_site_fit.x)
            #         q_a, q_b, lam_a, lam_b = two_site_fit.x
            #         (
            #             site_a_coords,
            #             site_b_coords,
            #         ) = self._sites_coords_from_vecs_and_lams(
            #             atom_index, lam_a, lam_b, vec_a, vec_b
            #         )
            #         two_site_coords = [
            #             (site_a_coords, q_a, atom_index),
            #             (site_b_coords, q_b, atom_index),
            #         ]
        return error, two_site_coords

    def _fit(self, atom_index: int):
        """
        The error for the objective functions is defined as the sum of differences at each sample point
        between the ideal ESP and the ESP with and without sites.

        * The ESP is first calculated without any virtual sites, if the error is below 1.0, no fitting
        is carried out.
        * Virtual sites are added along pre-defined vectors, and the charges and scale factors of the vectors
        are fit to give the lowest errors.
        * This is done for single sites and two sites (sometimes in two orientations).
        * The two sites may be placed symmetrically, using the bool molecule.symmetry argument.
        * The errors from the sites are printed to terminal, and a plot is produced showing the positions,
        sample points, and charges.
        :param atom_index: The index of the atom being analysed.
        """

        # Calc error in esp when no sites are present
        vec = self._get_vector_from_coords(atom_index, n_sites=1)
        no_site_error = self._one_site_objective_function((0, 0), atom_index, vec)

        # Error in esp is sufficiently low to not require virtual sites.
        if no_site_error <= self.site_error_threshold:
            return

        one_site_error, one_site_coords = self._fit_one_site(atom_index)

        two_site_error, two_site_coords = self._fit_two_sites(atom_index)

        site_errors = {
            0: no_site_error,
            1: one_site_error,
            2: two_site_error,
        }

        with open("site_results.txt", "a+") as site_file:

            if one_site_error < two_site_error * self.site_error_factor:
                site_file.write(
                    f"One virtual site has been added to atom {self._molecule.atoms[atom_index].atom_name}\n"
                    f"No site error: {site_errors[0]: .4f}    One site error: {site_errors[1]: .4f}\n"
                )
                self._v_sites_coords.extend(one_site_coords)
                self._molecule.NonbondedForce[(atom_index,)].charge -= decimal.Decimal(
                    one_site_coords[0][1]
                )

            else:
                site_file.write(
                    f"Two virtual sites have been added to atom {self._molecule.atoms[atom_index].atom_name}\n"
                    f"No site error: {site_errors[0]: .4f}    Two sites error: {site_errors[2]: .4f}\n"
                )
                self._v_sites_coords.extend(two_site_coords)
                self._molecule.NonbondedForce[(atom_index,)].charge -= decimal.Decimal(
                    two_site_coords[0][1] + two_site_coords[1][1]
                )
        self._plot(atom_index, site_errors, one_site_coords, two_site_coords)

    def _plot(
        self,
        atom_index: int,
        errors: Dict,
        one_site_coords: List[Tuple[np.ndarray, float, float]],
        two_site_coords: List[Tuple[np.ndarray, float, float]],
    ):
        """
        Figure with three subplots.
        All plots show the atoms and bonds as balls and sticks; virtual sites are x's; sample points are dots.
            * Plot showing the positions of the sample points.
            * Plot showing the position of a single virtual site.
            * Plot showing the positions of two virtual sites.
        Errors are included to show the impact of virtual site placements.
        """

        fig = plt.figure(figsize=plt.figaspect(0.33), tight_layout=True)

        norm = plt.Normalize(vmin=-1.0, vmax=1.0)
        cmap = "cool"

        samp_plt = fig.add_subplot(1, 3, 1, projection="3d")
        one_plt = fig.add_subplot(1, 3, 2, projection="3d")
        two_plt = fig.add_subplot(1, 3, 3, projection="3d")

        plots = [samp_plt, one_plt, two_plt]

        # List of tuples where each tuple is the xyz atom coords, followed by their partial charge
        atom_points = [
            (
                coord,
                self._molecule.NonbondedForce[(atom.atom_index,)].charge,
            )  # [((x, y, z), q), ... ]
            for coord, atom in zip(self._coords, self._molecule.atoms)
        ]

        # Add atom positions to all subplots
        for i, plot in enumerate(plots):
            plot.scatter(
                xs=[i[0][0] for i in atom_points],
                ys=[i[0][1] for i in atom_points],
                zs=[i[0][2] for i in atom_points],
                c=[i[1] for i in atom_points],
                marker="o",
                s=200,
                cmap=cmap,
                norm=norm,
            )

            # Plot the bonds as connecting lines
            for bond in self._molecule.bonds:
                plot.plot(
                    xs=[
                        self._coords[bond.atom1_index][0],
                        self._coords[bond.atom2_index][0],
                    ],
                    ys=[
                        self._coords[bond.atom1_index][1],
                        self._coords[bond.atom2_index][1],
                    ],
                    zs=[
                        self._coords[bond.atom1_index][2],
                        self._coords[bond.atom2_index][2],
                    ],
                    c="darkslategrey",
                    alpha=0.5,
                )

        # Left subplot contains the sample point positions
        samp_plt.scatter(
            xs=[i[0] for i in self._sample_points],
            ys=[i[1] for i in self._sample_points],
            zs=[i[2] for i in self._sample_points],
            c="darkslategrey",
            marker="o",
            s=5,
        )
        samp_plt.title.set_text(f"Sample Points Positions\nError: {errors[0]: .5}")

        # Centre subplot contains the single v-site
        one_plt.scatter(
            xs=[i[0][0] for i in one_site_coords],
            ys=[i[0][1] for i in one_site_coords],
            zs=[i[0][2] for i in one_site_coords],
            c=[i[1] for i in one_site_coords],
            marker="x",
            s=200,
            cmap=cmap,
            norm=norm,
        )
        one_plt.title.set_text(f"One Site Position\nError: {errors[1]: .5}")

        # Right subplot contains the two v-sites
        two_plt.scatter(
            xs=[i[0][0] for i in two_site_coords],
            ys=[i[0][1] for i in two_site_coords],
            zs=[i[0][2] for i in two_site_coords],
            c=[i[1] for i in two_site_coords],
            marker="x",
            s=200,
            cmap=cmap,
            norm=norm,
        )
        two_plt.title.set_text(f"Two Sites Positions\nError: {errors[2]: .5}")

        sm = ScalarMappable(norm=norm, cmap=cmap)
        sm.set_array(np.array([]))
        cbar = fig.colorbar(sm)
        cbar.ax.set_title("charge")

        plt.tight_layout()

        atomic_symbol = self._molecule.atoms[atom_index].atomic_symbol
        plt.savefig(
            f"{self._molecule.name}_{atomic_symbol}{atom_index}_virtual_sites.png"
        )

        # Prevent memory leaks
        plt.close()

    def _write_xyz(self):
        """
        Write an xyz file containing the atom and virtual site coordinates.
        """

        with open("xyz_with_extra_point_charges.xyz", "w+") as xyz_file:
            xyz_file.write(
                f"{len(self._molecule.atoms) + len(self._v_sites_coords)}\n"
                f"xyz file generated with QUBEKit.\n"
            )
            for atom_index, atom in enumerate(self._coords):
                xyz_file.write(
                    f"{self._molecule.atoms[atom_index].atomic_symbol}       {atom[0]: .10f}   {atom[1]: .10f}   {atom[2]: .10f}"
                    f"   {self._molecule.NonbondedForce[(atom_index, )].charge: .6f}\n"
                )

                for site in self._v_sites_coords:
                    if site[2] == atom_index:
                        xyz_file.write(
                            f"X       {site[0][0]: .10f}   {site[0][1]: .10f}   {site[0][2]: .10f}   {site[1]: .6f}\n"
                        )

    def _save_virtual_sites(self):
        """
        Take the v_site_coords generated and insert them into the Ligand object as molecule.extra_sites.

        Uses the coordinates to generate the necessary position vectors to be used in the xml.
        """

        # Prevent duplication of sites.
        self._molecule.extra_sites.clear_sites()

        topology = self._molecule.to_topology()
        for site_number, site in enumerate(self._v_sites_coords):

            site_data = {}

            site_coords, site_charge, parent = site
            site_data["parent_index"] = parent
            site_data["charge"] = site_charge

            closest_atoms = list(topology.neighbors(parent))
            if (len(closest_atoms) < 2) or (
                len(self._molecule.atoms[parent].bonds) > 3
            ):
                for atom in list(topology.neighbors(closest_atoms[0])):
                    if atom not in closest_atoms and atom != parent:
                        closest_atoms.append(atom)
                        break

            # Get the xyz coordinates of the reference atoms
            parent_coords = self._coords[parent]
            close_a_coords = self._coords[closest_atoms[0]]
            close_b_coords = self._coords[closest_atoms[1]]

            site_data["closest_a_index"] = closest_atoms[0]
            site_data["closest_b_index"] = closest_atoms[1]

            parent_atom = self._molecule.atoms[parent]
            if parent_atom.atomic_symbol == "N" and len(parent_atom.bonds) == 3:
                close_c_coords = self._coords[closest_atoms[2]]
                site_data["closest_c_index"] = closest_atoms[2]

                x_dir = (
                    (close_a_coords + close_b_coords + close_c_coords) / 3
                ) - parent_coords
                x_dir /= np.linalg.norm(x_dir)

                site_data["p2"] = 0
                site_data["p3"] = 0

                site_data["o_weights"] = [1.0, 0.0, 0.0, 0.0]  # SUM MUST BE 1.0
                site_data["x_weights"] = [-1.0, 0.33333333, 0.33333333, 0.33333333]
                site_data["y_weights"] = [1.0, -1.0, 0.0, 0.0]

            else:
                x_dir = close_a_coords - parent_coords
                x_dir /= np.linalg.norm(x_dir)

                z_dir = np.cross(
                    (close_a_coords - parent_coords), (close_b_coords - parent_coords)
                )
                z_dir /= np.linalg.norm(z_dir)

                y_dir = np.cross(z_dir, x_dir)

                p2 = float(
                    np.dot((site_coords - parent_coords), y_dir.reshape(3, 1))
                    * ANGS_TO_NM
                )
                site_data["p2"] = round(p2, 4)
                p3 = float(
                    np.dot((site_coords - parent_coords), z_dir.reshape(3, 1))
                    * ANGS_TO_NM
                )
                site_data["p3"] = round(p3, 4)

                site_data["o_weights"] = [1.0, 0.0, 0.0]  # SUM MUST BE 1.0
                site_data["x_weights"] = [-1.0, 1.0, 0.0]
                site_data["y_weights"] = [-1.0, 0.0, 1.0]

            # Get the local coordinate positions
            p1 = float(
                np.dot((site_coords - parent_coords), x_dir.reshape(3, 1)) * ANGS_TO_NM
            )
            site_data["p1"] = round(p1, 4)

            self._molecule.extra_sites.create_site(**site_data)

        assert self._molecule.extra_sites.n_sites == len(self._v_sites_coords)<|MERGE_RESOLUTION|>--- conflicted
+++ resolved
@@ -67,7 +67,7 @@
     )
 
     regularisation_epsilon: float = Field(
-        0.0, description="The regularisation factor of the distance between the virtual site to the parent atom."
+        0.0, description="The regularisation constrining the distance between the virtual site to the parent atom."
     )
 
     # only for debugging so not exposed
@@ -701,7 +701,7 @@
             atom_index, *qa_qb_lama_lamb, vec_a, vec_b
         )
         mean_abs_diff = np.mean(abs(self._no_site_esps - site_esps))
-        regularisation = np.mean(abs(qa_qb_lama_lamb[2:])) * self.regularisation_epsilon
+        regularisation = sum(abs(qa_qb_lama_lamb[2:])) * self.regularisation_epsilon
         return mean_abs_diff + regularisation
 
     def _symm_two_sites_objective_function(
@@ -719,7 +719,9 @@
         site_esps = self._symm_esp_from_lambdas_and_charges(
             atom_index, *q_lama, vec_a, vec_b
         )
-        return sum(abs(self._no_site_esps - site_esps))
+        mean_abs_diff = np.mean(np.abs(self._no_site_esps - site_esps))
+        regularisation = abs(q_lama[1]) * self.regularisation_epsilon
+        return mean_abs_diff + regularisation
 
     def _symm_two_sites_objective_function_with_angles(
         self,
@@ -737,7 +739,7 @@
             atom_index, *q_lama_lama, vec_a, vec_b
         )
         mean_abs_diff = np.mean(abs(self._no_site_esps - site_esps))
-        regularisation = abs(q_lam[1]) * self.regularisation_epsilon
+        regularisation = sum(abs(q_lama_lama[1:])) * self.regularisation_epsilon
         return mean_abs_diff + regularisation
 
     @staticmethod
@@ -904,18 +906,12 @@
                         "fun": VirtualSites._two_site_two_bond_constraint,
                     },
                 )
-<<<<<<< HEAD
                 if two_site_fit.fun < error:
                     error = two_site_fit.fun
-                    q_a, q_b, lam_a, lam_b = two_site_fit.x
-                    print(f'2 VS: lama lamb q_a q_b error: {lam_a} {lam_b} {q_a} {q_b} {error}')
-=======
-                if (two_site_fit.fun / len(self._sample_points)) < error:
-                    error = two_site_fit.fun / len(self._sample_points)
                     q, lam_a, lam_b = two_site_fit.x
                     q_a = q_b = q
+                    print(f'2 VS: lama lamb q_a q_b error: {lam_a} {lam_b} {q_a} {q_b} {error}')
                     # lam_a = lam_b = lam
->>>>>>> ea53fa6f
                     (
                         site_a_coords,
                         site_b_coords,
