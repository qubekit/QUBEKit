#!/usr/bin/env python3

"""
For each atom with fewer than four bonds, generate a list of sample points in a spherical volume around the atoms.
Compare the change in ESP at each of these points for the QM-calculated ESP and the ESP with a v-site.
The v-site can be moved along pre-defined vectors; another v-site can also be added.
If the error is significantly reduced with one or two v-sites, then it is saved for the xml and written to an xyz.
See VirtualSites.fit() for fitting details.
"""

import decimal
from typing import TYPE_CHECKING, ClassVar, Dict, List, Optional, Tuple, Union

import numpy as np
from matplotlib import pyplot as plt
from matplotlib.cm import ScalarMappable

# DO NOT REMOVE THIS IMPORT. ALTHOUGH IT IS NOT EXPLICITLY CALLED, IT IS NEEDED FOR 3D PLOTTING.
from mpl_toolkits.mplot3d import Axes3D
from pydantic import Field, PrivateAttr
from scipy.optimize import minimize
from typing_extensions import Literal

from qubekit.utils.constants import (
    ANGS_TO_NM,
    BOHR_TO_ANGS,
    ELECTRON_CHARGE,
    J_TO_KCAL_P_MOL,
    M_TO_ANGS,
    PI,
    VACUUM_PERMITTIVITY,
)
from qubekit.utils.datastructures import StageBase

if TYPE_CHECKING:
    from qubekit.molecules import Ligand


class VirtualSites(StageBase):
    """
    * Identify atoms which need a v-site.
    * Generate sample points in shells around that atom (shells are 1.4-2.0x the vdW radius).
    * Calculate the multipole expansion esp at all of those sample points.
    * Identify the vectors along which a single virtual site would sit, and two virtual sites would sit.
    * Move the virtual sites along this vector and vary the charges.
    * Calculate the monopole esp at all the sample points with each move.
    * Fit the positions and charges of the virtual sites, minimising the difference between the
    full multipole esp and the monopole esp with a virtual site.
    * Store the final locations and charges of the virtual sites, as well as the errors.
    * Plot the results

    Numpy arrays are used throughout for faster calculation of esp values.
    """

    type: Literal["VirtualSites"] = "VirtualSites"
    site_error_factor: float = Field(
        1.005,
        description="The factor by which a site must reduce the error before being accepted.",
        gt=0,
    )
    site_error_threshold: float = Field(
        1, description="The ESP error threshold to start fitting virtual sites.", gt=0
    )

    # only for debugging so not exposed
    _enable_symmetry: bool = PrivateAttr(default=True)

    _vdw_radii: ClassVar[Dict[str, float]] = {
        "H": 1.44,
        "B": 2.04,
        "C": 1.93,
        "N": 1.83,
        "O": 1.75,
        "F": 1.68,
        "P": 2.07,
        "S": 2.02,
        "Cl": 1.97,
        "Br": 2.10,
        "I": 2.25,
    }
    _scale_factor: ClassVar[Dict[str, float]] = {
        "H": 1.0,
        "C": 1.0,
        "N": 0.8,
        "O": 1.0,
        "F": 1.0,
        "S": 1.0,
        "Cl": 1.5,
        "Br": 1.5,
        "I": 1.5,
        # May require additional
    }

    _coords: Optional[np.ndarray] = PrivateAttr(default=None)
    # List of tuples where each tuple is the xyz coords of the v-site(s),
    # followed by their charge and index of the parent atom.
    # This list is extended with each atom which has (a) virtual site(s).
    # [((x, y, z), q, atom_index), ... ]
    _v_sites_coords: List[Tuple[np.ndarray, float, int]] = PrivateAttr(default=[])
    _sample_points: Optional[np.ndarray] = PrivateAttr(default=None)
    _no_site_esps: Optional[np.ndarray] = PrivateAttr(default=None)
    _molecule: Optional["Ligand"] = PrivateAttr(default=None)

    @classmethod
    def is_available(cls) -> bool:
        """This class should always be available with qubekit"""
        return True

    def start_message(self, **kwargs) -> str:
        return "Fitting virtual site positions and charges."

    def finish_message(self, **kwargs) -> str:
        return "Virtual sites optimised and saved."

    def run(self, molecule: "Ligand", **kwargs) -> "Ligand":
        """
        Using the aim reference data stored in the ligand calculate virtual sites and add them to the ligand.
        Main worker method.
        Loop over all atoms in the molecule and decide which may need v-sites.
        Fit the ESP accordingly and store v-sites if they improve error.
        If any v-sites are found to be useful, write them to an xyz and store them in the Ligand object
        """
        # remove any old sites
        molecule.extra_sites.clear_sites()
<<<<<<< HEAD
        for i, atom in enumerate(molecule.atoms):
=======
        for i in range(molecule.n_atoms):
            atom = molecule.atoms[i]
>>>>>>> aa83c260
            molecule.NonbondedForce[(i,)].charge = atom.aim.charge

        self._coords = molecule.coordinates
        self._molecule = molecule
        for atom_index, atom in enumerate(molecule.atoms):
            if len(atom.bonds) < 4:
                self._sample_points = self._generate_sample_points_atom(atom_index)
                self._no_site_esps = self._generate_esp_atom(atom_index)
                self._fit(atom_index)

        if self._v_sites_coords:
            self._save_virtual_sites()

            self._write_xyz()

        self._molecule.fix_net_charge()

        # clear any cache variables
        self._clear_cache()

        molecule.fix_net_charge()

        return molecule

    def _clear_cache(self):
        """Remove any molecule specific values in the cache."""
        self._coords = None
        self._molecule = None
        self._v_sites_coords = []
        self._sample_points = None
        self._no_site_esps = None

    @staticmethod
    def _spherical_to_cartesian(spherical_coords: np.ndarray) -> np.ndarray:
        """
        :return: Cartesian (x, y, z) coords from the spherical (r, theta, phi) coords.
        """
        r, theta, phi = spherical_coords
        return np.array(
            [
                r * np.sin(theta) * np.cos(phi),
                r * np.sin(theta) * np.sin(phi),
                r * np.cos(theta),
            ]
        )

    @staticmethod
    def _xyz_distance(point1: np.ndarray, point2: np.ndarray) -> float:
        """
        :param point1: coordinates of a point
        :param point2: coordinates of another point
        :return: distance between the two points
        """
        return np.linalg.norm(point1 - point2)

    @staticmethod
    def _monopole_esp_one_charge(charge: float, dist: float) -> float:
        """
        Calculate the esp from a monopole at a given distance
        :param charge: charge at atom centre
        :param dist: distance from sample_coords to atom_coords
                    (provided as argument to prevent repeated calculation)
        :return: monopole esp value
        """
        return (charge * ELECTRON_CHARGE * ELECTRON_CHARGE) / (
            4 * PI * VACUUM_PERMITTIVITY * dist
        )

    @staticmethod
    def _monopole_esp_two_charges(
        charge1: float, charge2: float, dist1: float, dist2: float
    ) -> float:
        """
        Calculate the esp from a monopole with two charges, each a different distance from the point of measurement
        :return: monopole esp value
        """
        return (
            (ELECTRON_CHARGE * ELECTRON_CHARGE) / (4 * PI * VACUUM_PERMITTIVITY)
        ) * (charge1 / dist1 + charge2 / dist2)

    @staticmethod
    def _monopole_esp_three_charges(
        charge1: float,
        charge2: float,
        charge3: float,
        dist1: float,
        dist2: float,
        dist3: float,
    ) -> float:
        """
        Calculate the esp from a monopole with three charges, each a different distance from the point of measurement
        :return: monopole esp value
        """
        return (
            (ELECTRON_CHARGE * ELECTRON_CHARGE) / (4 * PI * VACUUM_PERMITTIVITY)
        ) * (charge1 / dist1 + charge2 / dist2 + charge3 / dist3)

    @staticmethod
    def _dipole_esp(
        dist_vector: np.ndarray, dipole_moment: np.ndarray, dist: float
    ) -> float:
        """
        Calculate the esp from a dipole at a given sample point.
        :param dist_vector: atom_coords - sample_coords
        :param dipole_moment: dipole moment xyz components from Chargemol output
        :param dist: distance from sample_coords to atom_coords
                    (provided as argument to prevent repeated calculation)
        :return: dipole esp value
        """
        return (dipole_moment * ELECTRON_CHARGE * ELECTRON_CHARGE).dot(dist_vector) / (
            4 * PI * VACUUM_PERMITTIVITY * dist ** 3
        )

    @staticmethod
    def _quadrupole_esp(
        dist_vector: np.ndarray, m_tensor: np.ndarray, dist: float
    ) -> float:
        """
        Calculate the esp from a quadrupole at a given distance.
        :param dist_vector: atom_coords - sample_coords
        :param m_tensor: quadrupole moment tensor calculated from Chargemol output
        :param dist: distance from sample_coords to atom_coords
                    (provided as argument to prevent repeated calculation)
        :return: quadrupole esp value
        """
        return (
            3
            * ELECTRON_CHARGE
            * ELECTRON_CHARGE
            * dist_vector.dot(m_tensor).dot(dist_vector)
        ) / (8 * PI * VACUUM_PERMITTIVITY * dist ** 5)

    @staticmethod
    def _cloud_penetration(a: float, b: float, dist: float) -> float:
        """
        Calculate the cloud penetration at a given distance from the atom centre.
        :param a: unitless quantity from DDEC output
        :param b: quantity from DDEC output in units 1/length
        :param dist: distance from sample_coords to atom_coords
        :return: cloud penetration term in SI units
        """
        return (
            (
                ELECTRON_CHARGE
                * ELECTRON_CHARGE
                / (VACUUM_PERMITTIVITY * BOHR_TO_ANGS ** 3)
            )
            * np.exp(a - b * dist)
            * (2 / (b * dist) + 1)
            / (b * b)
        )

    @staticmethod
    def _generate_sample_points_relative(
        vdw_radius: float,
        shells: int = 5,
        min_points_per_shell=32,
    ) -> np.ndarray:
        """
        Generate evenly distributed points in a series of shells around the point (0, 0, 0)
        This uses fibonacci spirals to produce an even spacing of points on a sphere.

        radius of points are between 1.4-2.0x the vdW radius
        :return: list of numpy arrays where each array is the xyz coordinates of a sample point.
        """

        phi = PI * (3.0 - np.sqrt(5.0))

        relative_sample_points = []
        for shell in range(1, shells + 1):
            points_in_shell = min_points_per_shell * shell * shell
            # 1.4-2.0x the vdw_radius
            shell_radius = (1.4 + ((2.0 - 1.4) / shells) * shell) * vdw_radius

            for i in range(points_in_shell):
                y = 1 - (i / (points_in_shell - 1)) * 2
                y_rad = np.sqrt(1 - y * y) * shell_radius
                y *= shell_radius

                theta = i * phi

                x = np.cos(theta) * y_rad
                z = np.sin(theta) * y_rad

                relative_sample_points.append(np.array([x, y, z]))

        return np.array(relative_sample_points)

    def _generate_sample_points_atom(self, atom_index: int) -> np.ndarray:
        """
        * Get the vdw radius of the atom which is being analysed
        * Using the relative sample points generated from generate_sample_points_relative():
            * Offset all of the points by the position of the atom coords
        :param atom_index: index of the atom around which a v-site will be fit
        :return: list of numpy arrays where each array is the xyz coordinates of a sample point.
        """

        atom = self._molecule.atoms[atom_index]
        atom_coords = self._coords[atom_index]
        vdw_radius = self._vdw_radii[atom.atomic_symbol]

        sample_points = (
            VirtualSites._generate_sample_points_relative(vdw_radius) + atom_coords
        )

        return sample_points

    def _generate_esp_atom(self, atom_index: int) -> np.ndarray:
        """
        Using the multipole expansion, calculate the esp at each sample point around an atom.
        :param atom_index: The index of the atom being analysed.
        :return: Ordered list of esp values at each sample point around the atom.
        """

        atom_coords = self._coords[atom_index]
        charge = self._molecule.atoms[atom_index].aim.charge

        # get reference values and convert to angs
        dipole_moment = (
            self._molecule.atoms[atom_index].dipole.to_array() * BOHR_TO_ANGS
        )
        m_tensor = self._molecule.atoms[atom_index].quadrupole.to_array() * (
            BOHR_TO_ANGS ** 2
        )

        # this term is not available via MBIS or onetep
        cloud_pen_data = self._molecule.atoms[atom_index].cloud_pen
        if cloud_pen_data is not None:
            a, b = cloud_pen_data.a, cloud_pen_data.b
            b /= BOHR_TO_ANGS
        else:
            a, b = None, None

        no_site_esps = []
        for point in self._sample_points:
            dist = VirtualSites._xyz_distance(point, atom_coords)
            dist_vector = point - atom_coords

            mono_esp = VirtualSites._monopole_esp_one_charge(charge, dist)
            dipo_esp = VirtualSites._dipole_esp(dist_vector, dipole_moment, dist)
            quad_esp = VirtualSites._quadrupole_esp(dist_vector, m_tensor, dist)

            if a is not None:
                cloud_pen = VirtualSites._cloud_penetration(a, b, dist)
            else:
                cloud_pen = 0

            v_total = (
                (mono_esp + dipo_esp + quad_esp + cloud_pen)
                * M_TO_ANGS
                * J_TO_KCAL_P_MOL
            )
            no_site_esps.append(v_total)

        return np.array(no_site_esps)

    def _generate_atom_mono_esp_two_charges(
        self, atom_index: int, site_charge: float, site_coords: np.ndarray
    ) -> np.ndarray:
        """
        With a virtual site, calculate the monopole esp at each sample point around an atom.
        :param atom_index: The index of the atom being analysed.
        :param site_charge: The charge of the virtual site.
        :param site_coords: numpy array of the xyz position of the virtual site.
        :return: Ordered list of esp values at each sample point around the atom.
        """

        atom_coords = self._coords[atom_index]
        # New charge of the atom, having removed the v-site's charge.
        atom_charge = self._molecule.atoms[atom_index].aim.charge - site_charge

        v_site_esps = []
        for point in self._sample_points:
            dist = VirtualSites._xyz_distance(point, atom_coords)
            site_dist = VirtualSites._xyz_distance(point, site_coords)

            mono_esp = VirtualSites._monopole_esp_two_charges(
                atom_charge, site_charge, dist, site_dist
            )
            v_site_esps.append(mono_esp * M_TO_ANGS * J_TO_KCAL_P_MOL)

        return np.array(v_site_esps)

    def _generate_atom_mono_esp_three_charges(
        self,
        atom_index: int,
        q_a: float,
        q_b: float,
        site_a_coords: np.ndarray,
        site_b_coords: np.ndarray,
    ) -> np.ndarray:
        """
        Calculate the esp at each sample point when two virtual sites are placed around an atom.
        :param atom_index: The index of the atom being analysed.
        :param q_a: charge of v-site a
        :param q_b: charge of v-site b
        :param site_a_coords: coords of v-site a
        :param site_b_coords: coords of v-site b
        :return: ordered list of esp values at each sample point
        """

        atom_coords = self._coords[atom_index]
        # New charge of the atom, having removed the v-sites' charges.
        atom_charge = self._molecule.atoms[atom_index].aim.charge - (q_a + q_b)

        v_site_esps = []
        for point in self._sample_points:
            dist = VirtualSites._xyz_distance(point, atom_coords)
            site_a_dist = VirtualSites._xyz_distance(point, site_a_coords)
            site_b_dist = VirtualSites._xyz_distance(point, site_b_coords)

            mono_esp = VirtualSites._monopole_esp_three_charges(
                atom_charge, q_a, q_b, dist, site_a_dist, site_b_dist
            )
            v_site_esps.append(mono_esp * M_TO_ANGS * J_TO_KCAL_P_MOL)

        return np.array(v_site_esps)

    def _get_vector_from_coords(
        self, atom_index: int, n_sites: int = 1, alt: bool = False
    ) -> Union[Tuple[np.ndarray, np.ndarray], np.ndarray]:
        """
        Given the coords of the atom which will have a v-site and its neighbouring atom(s) coords,
        calculate the vector along which the virtual site will sit.
        :param atom_index: The index of the atom being analysed.
        :param n_sites: The number of virtual sites being placed around the atom.
        :param alt: When placing two sites on an atom with two bonds, there are two placements.
            Is this the usual placement, or the alternative (rotated 90 degrees around the bisecting vector).
        :return Vector(s) along which the v-site will sit. (np array)
            These vectors are scaled dependent on the site's parent atom (see dict below)
        """

        atom = self._molecule.atoms[atom_index]
        atom_coords = self._coords[atom_index]

        # Vary max distance between virtual site and atom coords.
        scale_factor = self._scale_factor[atom.atomic_symbol]

        # TODO Differentiate between halogens and carbonyls for 2 site case
        #   (error currently low enough to be irrelevant)
        # e.g. halogens / carbonyls
        if len(atom.bonds) == 1:
            bonded_index = atom.bonds[0]  # [0] is used since bonds is a one item list
            bonded_coords = self._coords[bonded_index]
            r_ab = atom_coords - bonded_coords
            if n_sites == 1:
                return (r_ab / np.linalg.norm(r_ab)) * scale_factor
            return (r_ab / np.linalg.norm(r_ab)) * scale_factor, (
                r_ab / np.linalg.norm(r_ab)
            ) * scale_factor

        # e.g. oxygen
        if len(atom.bonds) == 2:
            bonded_index_b, bonded_index_c = atom.bonds
            bonded_coords_b = self._coords[bonded_index_b]
            bonded_coords_c = self._coords[bonded_index_c]
            r_ab = atom_coords - bonded_coords_b
            r_ac = atom_coords - bonded_coords_c
            if n_sites == 1:
                vec = r_ab + r_ac
                return (vec / np.linalg.norm(vec)) * scale_factor
            vec_a = r_ab + r_ac
            if alt:
                vec_b = np.cross(r_ab, r_ac)
            else:
                vec_b = np.cross((r_ab + r_ac), np.cross(r_ab, r_ac))
            return (vec_a / np.linalg.norm(vec_a)) * scale_factor, (
                vec_b / np.linalg.norm(vec_b)
            ) * scale_factor

        # e.g. nitrogen
        if len(atom.bonds) == 3:
            bonded_index_b, bonded_index_c, bonded_index_d = atom.bonds
            bonded_coords_b = self._coords[bonded_index_b]
            bonded_coords_c = self._coords[bonded_index_c]
            bonded_coords_d = self._coords[bonded_index_d]
            r_vec = np.cross(
                (bonded_coords_b - bonded_coords_c), (bonded_coords_d - bonded_coords_c)
            )
            if n_sites == 1:
                return (r_vec / np.linalg.norm(r_vec)) * scale_factor
            else:
                if atom.atomic_symbol == "N":
                    h_s = []
                    for atom_index in atom.bonds:
                        if self._molecule.atoms[atom_index].atomic_symbol == "H":
                            h_s.append(atom_index)
                    # Special case (amine group); position is slightly different
                    if len(h_s) == 2:
                        h_a_coords = self._coords[h_s[0]]
                        h_b_coords = self._coords[h_s[1]]
                        r_ha = atom_coords - h_a_coords
                        r_hb = atom_coords - h_b_coords

                        return (r_vec / np.linalg.norm(r_vec)) * scale_factor, (
                            (r_ha + r_hb) / np.linalg.norm(r_ha + r_hb)
                        ) * scale_factor
                return (r_vec / np.linalg.norm(r_vec)) * scale_factor, (
                    r_vec / np.linalg.norm(r_vec)
                ) * scale_factor

    def _esp_from_lambda_and_charge(
        self, atom_index: int, q: float, lam: float, vec: np.ndarray
    ) -> np.ndarray:
        """
        Place a v-site at the correct position along the vector by scaling according to the lambda
        calculate the esp from the atom and the v-site.
        :param atom_index: index of the atom with a virtual site to be fit to
        :param q: charge of the virtual site
        :param lam: scaling of the vector along which the v-site sits
        :param vec: the vector along which the v-site sits
        :return: Ordered list of esp values at each sample point
        """

        # This is the current position of the v-site (moved by the fit() method)
        site_coords = (vec * lam) + self._coords[atom_index]
        return self._generate_atom_mono_esp_two_charges(atom_index, q, site_coords)

    def _sites_coords_from_vecs_and_lams(
        self,
        atom_index: int,
        lam_a: float,
        lam_b: float,
        vec_a: np.ndarray,
        vec_b: np.ndarray,
    ) -> Tuple[np.ndarray, np.ndarray]:
        """
        Get the two virtual site coordinates from the vectors they sit along and the atom they are attached to.
        :param atom_index: The index of the atom being analysed.
        :param lam_a: scale factor for vec_a
        :param lam_b: scale factor for vec_b
        :param vec_a: vector deciding virtual site position
        :param vec_b: vector deciding virtual site position
        :return: tuple of np arrays which are the xyz coordinates of the v-sites
        """

        if len(self._molecule.atoms[atom_index].bonds) == 2:
            site_a_coords = (vec_a * lam_a) + (vec_b * lam_b) + self._coords[atom_index]
            site_b_coords = (vec_a * lam_a) - (vec_b * lam_b) + self._coords[atom_index]
        else:
            site_a_coords = (vec_a * lam_a) + self._coords[atom_index]
            site_b_coords = (vec_b * lam_b) + self._coords[atom_index]

        return site_a_coords, site_b_coords

    def _esp_from_lambdas_and_charges(
        self,
        atom_index: int,
        q_a: float,
        q_b: float,
        lam_a: float,
        lam_b: float,
        vec_a: np.ndarray,
        vec_b: np.ndarray,
    ) -> np.ndarray:
        """
        Place v-sites at the correct positions along the vectors by scaling according to the lambdas
        calculate the esp from the atom and the v-sites.
        :param atom_index: The index of the atom being analysed.
        :param q_a: charge of v-site a
        :param q_b: charge of v-site b
        :param lam_a: scale factor for vec_a
        :param lam_b: scale factor for vec_b
        :param vec_a: vector deciding virtual site position
        :param vec_b: vector deciding virtual site position
        :return: Ordered list of esp values at each sample point
        """

        site_a_coords, site_b_coords = self._sites_coords_from_vecs_and_lams(
            atom_index, lam_a, lam_b, vec_a, vec_b
        )

        return self._generate_atom_mono_esp_three_charges(
            atom_index, q_a, q_b, site_a_coords, site_b_coords
        )

    def _symm_esp_from_lambdas_and_charges(
        self,
        atom_index: int,
        q: float,
        lam: float,
        vec_a: np.ndarray,
        vec_b: np.ndarray,
    ) -> np.ndarray:
        """
        Symmetric version of the above. Charges and scale factors are the same for both virtual sites.
        Place v-sites at the correct positions along the vectors by scaling according to the lambdas
        calculate the esp from the atom and the v-sites.
        :param atom_index: The index of the atom being analysed.
        :param q: charge of v-sites a and b
        :param lam: scale factors for vecs a and b
        :param vec_a: vector deciding virtual site position
        :param vec_b: vector deciding virtual site position
        :return: Ordered list of esp values at each sample point
        """

        site_a_coords, site_b_coords = self._sites_coords_from_vecs_and_lams(
            atom_index, lam, lam, vec_a, vec_b
        )

        return self._generate_atom_mono_esp_three_charges(
            atom_index, q, q, site_a_coords, site_b_coords
        )

    def _one_site_objective_function(
        self, q_lam: Tuple[float, float], atom_index: int, vec: np.ndarray
    ) -> float:
        """
        Add one site with charge q along vector vec, scaled by lam.
        return the sum of differences at each sample point between the ideal ESP and the calculated ESP.
        """
        site_esps = self._esp_from_lambda_and_charge(atom_index, *q_lam, vec)
        return sum(abs(self._no_site_esps - site_esps))

    def _two_sites_objective_function(
        self,
        qa_qb_lama_lamb: Tuple[float, float, float, float],
        atom_index: int,
        vec_a: np.ndarray,
        vec_b: np.ndarray,
    ) -> float:
        """
        Add two sites with charges qa, qb along vectors vec_a, vec_b, scaled by lama, lamb.
        return the sum of differences at each sample point between the ideal ESP and the calculated ESP.
        """
        site_esps = self._esp_from_lambdas_and_charges(
            atom_index, *qa_qb_lama_lamb, vec_a, vec_b
        )
        return sum(abs(self._no_site_esps - site_esps))

    def _symm_two_sites_objective_function(
        self,
        q_lam: Tuple[float, float],
        atom_index: int,
        vec_a: np.ndarray,
        vec_b: np.ndarray,
    ) -> float:
        """
        Add two sites with charge q along vectors vec_a, vec_b scaled by lam.
        This is the symmetric case since the charges and scale factors are the same for each site.
        return the sum of differences at each sample point between the ideal ESP and the calculated ESP.
        """
        site_esps = self._symm_esp_from_lambdas_and_charges(
            atom_index, *q_lam, vec_a, vec_b
        )
        return sum(abs(self._no_site_esps - site_esps))

    @staticmethod
    def _two_site_one_bond_constraint_charge(x):
        """
        In the case of a halogen atom being given two virtual sites,
        mimicking the chemistry would imply a positive and negative charge either side of the atom.
        This constraint forces a negative and a positive charge.
        The result of this is usually both charges lying on the C-Halo bond.
        """
        return -1 * x[0] * x[1]

    @staticmethod
    def _two_site_one_bond_constraint_lambda(x):
        """
        In the case of a halogen atom being given two virtual sites,
        mimicking the chemistry would imply a positive and negative charge either side of the atom.
        This constraint forces a negative and a positive lambda.
        """
        return -1 * x[2] * x[3]

    @staticmethod
    def _two_site_two_bond_constraint(x):
        """
        In the case of two sites and two bonds, the vectors are added or subtracted together,
        rather than one vector per site.
        This constraint ensures the max scaling factor of the vectors combined is less than 1.
        NB They can then be scaled to be up to 1.5 by the scale factor.
        """
        return 1 - x[2] ** 2 - x[3] ** 2

    @staticmethod
    def _symm_two_site_two_bond_constraint(x):
        """
        In the case of two sites and two bonds, the vectors are added or subtracted together,
        rather than one vector per site.
        This constraint ensures the max scaling factor of the vectors combined is less than 1.
        NB They can then be scaled to be up to 1.5 by the scale factor.
        When the sites are symmetric, they are stored under the same parameters, x[1]
        """
        return 1 - 2 * x[1] ** 2

    def _fit_one_site(self, atom_index: int):
        """
        Fit method for one site whose parent is <atom_index>
        """
        vec = self._get_vector_from_coords(atom_index, n_sites=1)
        bounds = ((-1.0, 1.0), (-1.0, 1.0))
        one_site_fit = minimize(
            self._one_site_objective_function,
            np.array([0, 1]),
            args=(atom_index, vec),
            bounds=bounds,
        )
        error = one_site_fit.fun / len(self._sample_points)
        q, lam = one_site_fit.x
        one_site_coords = [((vec * lam) + self._coords[atom_index], q, atom_index)]

        return error, one_site_coords

    def _fit_two_sites(self, atom_index: int):
        """
        Fit method for two sites whose parent is <atom_index>
        """
        if len(self._molecule.atoms[atom_index].bonds) != 2:
            error, site_coords = self._fit_two_sites_one_or_three_bonds(atom_index)
        else:
            error, site_coords = self._fit_two_sites_two_bonds(atom_index)

        return error, site_coords

    def _fit_two_sites_one_or_three_bonds(self, atom_index: int):
        """
        Fit method for two sites whose parent, <atom_index> has one or three bonds
        e.g. uncharged halogens and nitrogens
        """
        vec_a, vec_b = self._get_vector_from_coords(atom_index, n_sites=2)
        bounds = ((-1.0, 1.0), (-1.0, 1.0), (-1.0, 1.0), (-1.0, 1.0))
        if len(self._molecule.atoms[atom_index].bonds) == 1:
            constraint = {
                "type": "ineq",
                "fun": VirtualSites._two_site_one_bond_constraint_charge,
            }
        else:
            constraint = None
        two_site_fit = minimize(
            self._two_sites_objective_function,
            np.array([0.0, 0.0, 1.0, 1.0]),
            args=(atom_index, vec_a, vec_b),
            bounds=bounds,
            constraints=constraint,
        )
        error = two_site_fit.fun / len(self._sample_points)
        q_a, q_b, lam_a, lam_b = two_site_fit.x
        site_a_coords, site_b_coords = self._sites_coords_from_vecs_and_lams(
            atom_index, lam_a, lam_b, vec_a, vec_b
        )
        two_site_coords = [
            (site_a_coords, q_a, atom_index),
            (site_b_coords, q_b, atom_index),
        ]
        return error, two_site_coords

    def _fit_two_sites_two_bonds(self, atom_index: int):
        """
        Fit method for two sites whose parent, <atom_index> has two bonds
        e.g. uncharged oxygens
        """
        # Dummy error value to be overwritten
        error = 10000
        two_site_coords = None
        for alt in [True, False]:
            # charge, charge, lambda, lambda
            bounds = ((-1.0, 1.0), (-1.0, 1.0), (-1.0, 1.0), (-1.0, 1.0))
            vec_a, vec_b = self._get_vector_from_coords(atom_index, n_sites=2, alt=alt)
            if self._enable_symmetry:
                two_site_fit = minimize(
                    self._symm_two_sites_objective_function,
                    np.array([0.0, 1.0]),
                    args=(atom_index, vec_a, vec_b),
                    bounds=bounds[1:3],
                    constraints={
                        "type": "ineq",
                        "fun": VirtualSites._symm_two_site_two_bond_constraint,
                    },
                )
                if (two_site_fit.fun / len(self._sample_points)) < error:
                    error = two_site_fit.fun / len(self._sample_points)
                    q, lam = two_site_fit.x
                    q_a = q_b = q
                    lam_a = lam_b = lam
                    (
                        site_a_coords,
                        site_b_coords,
                    ) = self._sites_coords_from_vecs_and_lams(
                        atom_index, lam_a, lam_b, vec_a, vec_b
                    )
                    two_site_coords = [
                        (site_a_coords, q_a, atom_index),
                        (site_b_coords, q_b, atom_index),
                    ]
            else:
                two_site_fit = minimize(
                    self._two_sites_objective_function,
                    np.array([0.0, 0.0, 1.0, 1.0]),
                    args=(atom_index, vec_a, vec_b),
                    bounds=bounds,
                    constraints={
                        "type": "ineq",
                        "fun": VirtualSites._two_site_two_bond_constraint,
                    },
                )
                if (two_site_fit.fun / len(self._sample_points)) < error:
                    error = two_site_fit.fun / len(self._sample_points)
                    q_a, q_b, lam_a, lam_b = two_site_fit.x
                    (
                        site_a_coords,
                        site_b_coords,
                    ) = self._sites_coords_from_vecs_and_lams(
                        atom_index, lam_a, lam_b, vec_a, vec_b
                    )
                    two_site_coords = [
                        (site_a_coords, q_a, atom_index),
                        (site_b_coords, q_b, atom_index),
                    ]
        return error, two_site_coords

    def _fit(self, atom_index: int):
        """
        The error for the objective functions is defined as the sum of differences at each sample point
        between the ideal ESP and the ESP with and without sites.

        * The ESP is first calculated without any virtual sites, if the error is below 1.0, no fitting
        is carried out.
        * Virtual sites are added along pre-defined vectors, and the charges and scale factors of the vectors
        are fit to give the lowest errors.
        * This is done for single sites and two sites (sometimes in two orientations).
        * The two sites may be placed symmetrically, using the bool molecule.symmetry argument.
        * The errors from the sites are printed to terminal, and a plot is produced showing the positions,
        sample points, and charges.
        :param atom_index: The index of the atom being analysed.
        """

        # Calc error in esp when no sites are present
        vec = self._get_vector_from_coords(atom_index, n_sites=1)
        no_site_error = self._one_site_objective_function((0, 1), atom_index, vec)
        no_site_error /= len(self._sample_points)

        # Error in esp is sufficiently low to not require virtual sites.
        if no_site_error <= self.site_error_threshold:
            return

        one_site_error, one_site_coords = self._fit_one_site(atom_index)

        two_site_error, two_site_coords = self._fit_two_sites(atom_index)

        site_errors = {
            0: no_site_error,
            1: one_site_error,
            2: two_site_error,
        }

        with open("site_results.txt", "a+") as site_file:

            if one_site_error < two_site_error * self.site_error_factor:
                site_file.write(
                    f"One virtual site has been added to atom {self._molecule.atoms[atom_index].atom_name}\n"
                    f"No site error: {site_errors[0]: .4f}    One site error: {site_errors[1]: .4f}\n"
                )
                self._v_sites_coords.extend(one_site_coords)
                self._molecule.NonbondedForce[(atom_index,)].charge -= decimal.Decimal(
                    one_site_coords[0][1]
                )

            else:
                site_file.write(
                    f"Two virtual sites have been added to atom {self._molecule.atoms[atom_index].atom_name}\n"
                    f"No site error: {site_errors[0]: .4f}    Two sites error: {site_errors[2]: .4f}\n"
                )
                self._v_sites_coords.extend(two_site_coords)
                self._molecule.NonbondedForce[(atom_index,)].charge -= decimal.Decimal(
                    two_site_coords[0][1] + two_site_coords[1][1]
                )
        self._plot(atom_index, site_errors, one_site_coords, two_site_coords)

    def _plot(
        self,
        atom_index: int,
        errors: Dict,
        one_site_coords: List[Tuple[np.ndarray, float, float]],
        two_site_coords: List[Tuple[np.ndarray, float, float]],
    ):
        """
        Figure with three subplots.
        All plots show the atoms and bonds as balls and sticks; virtual sites are x's; sample points are dots.
            * Plot showing the positions of the sample points.
            * Plot showing the position of a single virtual site.
            * Plot showing the positions of two virtual sites.
        Errors are included to show the impact of virtual site placements.
        """

        fig = plt.figure(figsize=plt.figaspect(0.33), tight_layout=True)

        norm = plt.Normalize(vmin=-1.0, vmax=1.0)
        cmap = "cool"

        samp_plt = fig.add_subplot(1, 3, 1, projection="3d")
        one_plt = fig.add_subplot(1, 3, 2, projection="3d")
        two_plt = fig.add_subplot(1, 3, 3, projection="3d")

        plots = [samp_plt, one_plt, two_plt]

        # List of tuples where each tuple is the xyz atom coords, followed by their partial charge
        atom_points = [
            (
                coord,
                self._molecule.NonbondedForce[(atom.atom_index,)].charge,
            )  # [((x, y, z), q), ... ]
            for coord, atom in zip(self._coords, self._molecule.atoms)
        ]

        # Add atom positions to all subplots
        for i, plot in enumerate(plots):
            plot.scatter(
                xs=[i[0][0] for i in atom_points],
                ys=[i[0][1] for i in atom_points],
                zs=[i[0][2] for i in atom_points],
                c=[i[1] for i in atom_points],
                marker="o",
                s=200,
                cmap=cmap,
                norm=norm,
            )

            # Plot the bonds as connecting lines
            for bond in self._molecule.bonds:
                plot.plot(
                    xs=[
                        self._coords[bond.atom1_index][0],
                        self._coords[bond.atom2_index][0],
                    ],
                    ys=[
                        self._coords[bond.atom1_index][1],
                        self._coords[bond.atom2_index][1],
                    ],
                    zs=[
                        self._coords[bond.atom1_index][2],
                        self._coords[bond.atom2_index][2],
                    ],
                    c="darkslategrey",
                    alpha=0.5,
                )

        # Left subplot contains the sample point positions
        samp_plt.scatter(
            xs=[i[0] for i in self._sample_points],
            ys=[i[1] for i in self._sample_points],
            zs=[i[2] for i in self._sample_points],
            c="darkslategrey",
            marker="o",
            s=5,
        )
        samp_plt.title.set_text(f"Sample Points Positions\nError: {errors[0]: .5}")

        # Centre subplot contains the single v-site
        one_plt.scatter(
            xs=[i[0][0] for i in one_site_coords],
            ys=[i[0][1] for i in one_site_coords],
            zs=[i[0][2] for i in one_site_coords],
            c=[i[1] for i in one_site_coords],
            marker="x",
            s=200,
            cmap=cmap,
            norm=norm,
        )
        one_plt.title.set_text(f"One Site Position\nError: {errors[1]: .5}")

        # Right subplot contains the two v-sites
        two_plt.scatter(
            xs=[i[0][0] for i in two_site_coords],
            ys=[i[0][1] for i in two_site_coords],
            zs=[i[0][2] for i in two_site_coords],
            c=[i[1] for i in two_site_coords],
            marker="x",
            s=200,
            cmap=cmap,
            norm=norm,
        )
        two_plt.title.set_text(f"Two Sites Positions\nError: {errors[2]: .5}")

        sm = ScalarMappable(norm=norm, cmap=cmap)
        sm.set_array(np.array([]))
        cbar = fig.colorbar(sm)
        cbar.ax.set_title("charge")

        plt.tight_layout()

        atomic_symbol = self._molecule.atoms[atom_index].atomic_symbol
        plt.savefig(
            f"{self._molecule.name}_{atomic_symbol}{atom_index}_virtual_sites.png"
        )

        # Prevent memory leaks
        plt.close()

    def _write_xyz(self):
        """
        Write an xyz file containing the atom and virtual site coordinates.
        """

        with open("xyz_with_extra_point_charges.xyz", "w+") as xyz_file:
            xyz_file.write(
                f"{len(self._molecule.atoms) + len(self._v_sites_coords)}\n"
                f"xyz file generated with QUBEKit.\n"
            )
            for atom_index, atom in enumerate(self._coords):
                xyz_file.write(
                    f"{self._molecule.atoms[atom_index].atomic_symbol}       {atom[0]: .10f}   {atom[1]: .10f}   {atom[2]: .10f}"
                    f"   {self._molecule.NonbondedForce[(atom_index, )].charge: .6f}\n"
                )

                for site in self._v_sites_coords:
                    if site[2] == atom_index:
                        xyz_file.write(
                            f"X       {site[0][0]: .10f}   {site[0][1]: .10f}   {site[0][2]: .10f}   {site[1]: .6f}\n"
                        )

    def _save_virtual_sites(self):
        """
        Take the v_site_coords generated and insert them into the Ligand object as molecule.extra_sites.

        Uses the coordinates to generate the necessary position vectors to be used in the xml.
        """

        # Prevent duplication of sites.
        self._molecule.extra_sites.clear_sites()

        topology = self._molecule.to_topology()
        for site_number, site in enumerate(self._v_sites_coords):

            site_data = {}

            site_coords, site_charge, parent = site
            site_data["parent_index"] = parent
            site_data["charge"] = site_charge

            closest_atoms = list(topology.neighbors(parent))
            if (len(closest_atoms) < 2) or (
                len(self._molecule.atoms[parent].bonds) > 3
            ):
                for atom in list(topology.neighbors(closest_atoms[0])):
                    if atom not in closest_atoms and atom != parent:
                        closest_atoms.append(atom)
                        break

            # Get the xyz coordinates of the reference atoms
            parent_coords = self._coords[parent]
            close_a_coords = self._coords[closest_atoms[0]]
            close_b_coords = self._coords[closest_atoms[1]]

            site_data["closest_a_index"] = closest_atoms[0]
            site_data["closest_b_index"] = closest_atoms[1]

            parent_atom = self._molecule.atoms[parent]
            if parent_atom.atomic_symbol == "N" and len(parent_atom.bonds) == 3:
                close_c_coords = self._coords[closest_atoms[2]]
                site_data["closest_c_index"] = closest_atoms[2]

                x_dir = (
                    (close_a_coords + close_b_coords + close_c_coords) / 3
                ) - parent_coords
                x_dir /= np.linalg.norm(x_dir)

                site_data["p2"] = 0
                site_data["p3"] = 0

                site_data["o_weights"] = [1.0, 0.0, 0.0, 0.0]  # SUM MUST BE 1.0
                site_data["x_weights"] = [-1.0, 0.33333333, 0.33333333, 0.33333333]
                site_data["y_weights"] = [1.0, -1.0, 0.0, 0.0]

            else:
                x_dir = close_a_coords - parent_coords
                x_dir /= np.linalg.norm(x_dir)

                z_dir = np.cross(
                    (close_a_coords - parent_coords), (close_b_coords - parent_coords)
                )
                z_dir /= np.linalg.norm(z_dir)

                y_dir = np.cross(z_dir, x_dir)

                p2 = float(
                    np.dot((site_coords - parent_coords), y_dir.reshape(3, 1))
                    * ANGS_TO_NM
                )
                site_data["p2"] = round(p2, 4)
                p3 = float(
                    np.dot((site_coords - parent_coords), z_dir.reshape(3, 1))
                    * ANGS_TO_NM
                )
                site_data["p3"] = round(p3, 4)

                site_data["o_weights"] = [1.0, 0.0, 0.0]  # SUM MUST BE 1.0
                site_data["x_weights"] = [-1.0, 1.0, 0.0]
                site_data["y_weights"] = [-1.0, 0.0, 1.0]

            # Get the local coordinate positions
            p1 = float(
                np.dot((site_coords - parent_coords), x_dir.reshape(3, 1)) * ANGS_TO_NM
            )
            site_data["p1"] = round(p1, 4)

            self._molecule.extra_sites.create_site(**site_data)

        assert self._molecule.extra_sites.n_sites == len(self._v_sites_coords)<|MERGE_RESOLUTION|>--- conflicted
+++ resolved
@@ -122,12 +122,8 @@
         """
         # remove any old sites
         molecule.extra_sites.clear_sites()
-<<<<<<< HEAD
-        for i, atom in enumerate(molecule.atoms):
-=======
         for i in range(molecule.n_atoms):
             atom = molecule.atoms[i]
->>>>>>> aa83c260
             molecule.NonbondedForce[(i,)].charge = atom.aim.charge
 
         self._coords = molecule.coordinates
@@ -147,8 +143,6 @@
 
         # clear any cache variables
         self._clear_cache()
-
-        molecule.fix_net_charge()
 
         return molecule
 
