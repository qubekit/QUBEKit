--- conflicted
+++ resolved
@@ -211,15 +211,6 @@
         """Check any dependencies to make sure that this stage is available to run."""
         ...
 
-<<<<<<< HEAD
-    def _run(self, molecule: "Ligand", *args, **kwargs) -> "Ligand":
-        """run it on the molecule and on the fragments """
-        molecule = self.run(molecule, *args, **kwargs)
-
-        # run it on the fragments
-        if molecule.fragments is not None:
-            molecule.fragments = [self.run(fragment, *args, fragment=True, **kwargs) for fragment in molecule.fragments]
-=======
     def run(self, molecule: "Ligand", *args, **kwargs) -> "Ligand":
         """run it on the molecule and on the fragments"""
         molecule = self._run(molecule, *args, **kwargs)
@@ -230,7 +221,6 @@
                 self._run(fragment, *args, fragment=True, **kwargs)
                 for fragment in molecule.fragments
             ]
->>>>>>> 01022fa6
 
         return molecule
 
