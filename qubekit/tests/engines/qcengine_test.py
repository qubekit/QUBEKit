--- conflicted
+++ resolved
@@ -45,16 +45,10 @@
             local_options=LocalResource(cores=1, memory=1),
         )
         assert result.driver == "energy"
-<<<<<<< HEAD
         assert result.model.basis == qc_options.basis
         assert result.model.method == qc_options.method
         assert result.provenance.creator.lower() == qc_options.program
-=======
-        assert result.model.basis == basis
-        assert result.model.method == method
-        assert result.provenance.creator.lower() == program
         # make sure the grid was set to ultrafine for psi4
-        if program == "psi4":
+        if qc_options.program == "psi4":
             assert result.keywords["dft_spherical_points"] == 590
-            assert result.keywords["dft_radial_points"] == 99
->>>>>>> 12f6a289
+            assert result.keywords["dft_radial_points"] == 99