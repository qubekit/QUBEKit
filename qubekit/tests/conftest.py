--- conflicted
+++ resolved
@@ -77,7 +77,6 @@
 
 
 @pytest.fixture()
-<<<<<<< HEAD
 def bace_fragmented(tmpdir):
     bace = "CN1C(=O)C(c2cccc(-c3cccnc3)c2)(C2CC2)[NH+]=C1N"
     molecule = Ligand.from_smiles(bace, "bace")
@@ -85,7 +84,8 @@
 
     with tmpdir.as_cwd():
         return fragmenter.run(molecule)
-=======
+
+@pytest.fixture()
 def vs():
     """
     Initialise the VirtualSites class to be used for the following tests
@@ -97,4 +97,3 @@
 @pytest.fixture()
 def ethanol():
     return Ligand.parse_file(get_data("ethanol_sites.json"))
->>>>>>> e4e0c34e
