#!/usr/bin/env python3

from typing import TYPE_CHECKING, Dict, Optional

import qcelemental as qcel
import qcengine as qcng
from typing_extensions import Literal

if TYPE_CHECKING:
    from qubekit.molecules import Ligand
    from qubekit.utils.datastructures import LocalResource, QCOptions


def call_qcengine(
    molecule: "Ligand",
    driver: Literal["energy", "gradient", "hessian"],
    qc_spec: "QCOptions",
    local_options: "LocalResource",
    extras: Optional[Dict[str, str]] = None,
) -> qcel.models.AtomicResult:
    """
    Calculate the requested property using qcengine for the given molecule.

    Args:
        molecule: The QUBEKit ligand that the calculation should be ran on.
        driver: The type of calculation to be done.
        qc_spec: The qc specification which details the method and basis that should be used.
        local_options: Any runtime options that should be used such as memory and cores.
        extras: Any extra calculation keywords that are program specific.

    Returns:
        The full qcelemental atomic result so any required information can be extracted.
    """
    qc_mol = molecule.to_qcschema()
    # default keywords
    keywords = {"scf_type": "df"}
    if extras is not None:
        keywords.update(extras)
    task = qcel.models.AtomicInput(
        molecule=qc_mol,
        driver=driver,
        model=qc_spec.qc_model,
        keywords=keywords,
    )

    result = qcng.compute(
        task, qc_spec.program, local_options=local_options.local_options
    )

<<<<<<< HEAD
    return result
=======
    def call_qcengine(
        self,
        molecule: Ligand,
        extras: Optional[Dict[str, str]] = None,
    ) -> qcel.models.AtomicResult:
        """
        Calculate the requested property using qcengine for the given molecule.

        Args:
            molecule: The QUBEKit ligand that the calculation should be ran on.
            extras: Any extra calculation keywords that are program specific.

        Returns:
            The full qcelemental atomic result so any required information can be extracted.
        """
        qc_mol = molecule.to_qcschema()
        # default keywords
        keywords = {
            "scf_type": "df",
            # make sure we always use an ultrafine grid
            "dft_spherical_points": 590,
            "dft_radial_points": 99,
        }
        if extras is not None:
            keywords.update(extras)
        task = qcel.models.AtomicInput(
            molecule=qc_mol,
            driver=self.driver,
            model=self.qc_model,
            keywords=keywords,
        )

        result = qcng.compute(task, self.program, local_options=self.local_options)

        return result
>>>>>>> 12f6a289
<|MERGE_RESOLUTION|>--- conflicted
+++ resolved
@@ -33,7 +33,12 @@
     """
     qc_mol = molecule.to_qcschema()
     # default keywords
-    keywords = {"scf_type": "df"}
+    keywords = {
+            "scf_type": "df",
+            # make sure we always use an ultrafine grid
+            "dft_spherical_points": 590,
+            "dft_radial_points": 99,
+        }
     if extras is not None:
         keywords.update(extras)
     task = qcel.models.AtomicInput(
@@ -47,42 +52,4 @@
         task, qc_spec.program, local_options=local_options.local_options
     )
 
-<<<<<<< HEAD
-    return result
-=======
-    def call_qcengine(
-        self,
-        molecule: Ligand,
-        extras: Optional[Dict[str, str]] = None,
-    ) -> qcel.models.AtomicResult:
-        """
-        Calculate the requested property using qcengine for the given molecule.
-
-        Args:
-            molecule: The QUBEKit ligand that the calculation should be ran on.
-            extras: Any extra calculation keywords that are program specific.
-
-        Returns:
-            The full qcelemental atomic result so any required information can be extracted.
-        """
-        qc_mol = molecule.to_qcschema()
-        # default keywords
-        keywords = {
-            "scf_type": "df",
-            # make sure we always use an ultrafine grid
-            "dft_spherical_points": 590,
-            "dft_radial_points": 99,
-        }
-        if extras is not None:
-            keywords.update(extras)
-        task = qcel.models.AtomicInput(
-            molecule=qc_mol,
-            driver=self.driver,
-            model=self.qc_model,
-            keywords=keywords,
-        )
-
-        result = qcng.compute(task, self.program, local_options=self.local_options)
-
-        return result
->>>>>>> 12f6a289
+    return result