--- conflicted
+++ resolved
@@ -160,11 +160,7 @@
     map_index: Optional[int] = Field(
         None,
         description="An alternative index. Initially made necessary by the WBOFragmenter which uses its own separate "
-<<<<<<< HEAD
-                    "indexing for the molecule and the produced fragments. "
-=======
         "indexing for the molecule and the produced fragments. ",
->>>>>>> 01022fa6
     )
 
     @classmethod
