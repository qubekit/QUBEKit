#!/usr/bin/env python3

"""
TODO ligand.py Refactor:
    DO:
        Move module-specific methods such as openmm_coordinates(); read_tdrive(); read_geometric_traj
            to their relevant files/classes
        Fix naming; consistency wrt get/find; clarity on all of the dihedral variables
            (what is dih_start, how is it different to di_starts etc)
        Perform checks after reading input (check_names_are_unique(), validate_info(), etc)
    CONSIDER:
        Remove / replace DefaultsMixin with inheritance, dict or some other solution
        Remove any repeated or unnecessary variables
            Should state be handled in ligand or run?
        Change the structure and type of some variables for clarity
            Do we access via index too often; should we use e.g. SimpleNamespaces/NamedTupleS?
        Be more strict about public/private class/method/function naming?
"""

import decimal
import os
import xml.etree.ElementTree as ET
from datetime import datetime
from typing import Any, Dict, List, Optional, Set, Tuple, Union
from xml.dom.minidom import parseString

import networkx as nx
import numpy as np
import qcelemental as qcel
from openmm import unit
from openmm.app import Aromatic, Double, PDBFile, Single, Topology, Triple
from openmm.app.element import Element
from pydantic import Field, validator
from qcelemental.models.types import Array
from rdkit import Chem

import qubekit
from qubekit.forcefield import (
    BaseForceGroup,
    HarmonicAngleForce,
    HarmonicBondForce,
    LennardJones126Force,
    PeriodicImproperTorsionForce,
    PeriodicTorsionForce,
    RBImproperTorsionForce,
    RBProperTorsionForce,
    VirtualSiteGroup,
)
from qubekit.molecules.components import Atom, Bond, TorsionDriveData
from qubekit.molecules.utils import RDKit, ReadInput
from qubekit.utils import constants
from qubekit.utils.datastructures import SchemaBase
from qubekit.utils.exceptions import (
    ConformerError,
    FileTypeError,
    MissingReferenceData,
    StereoChemistryError,
    TopologyMismatch,
)


class Molecule(SchemaBase):
    """Base class for ligands and proteins.

    The class is a simple representation of the molecule as a list of atom and bond objects, many attributes are then
    inferred from these core objects.
    """

    atoms: List[Atom] = Field(
        ..., description="A list of QUBEKit atom objects which make up the molecule."
    )
    bonds: Optional[List[Bond]] = Field(
        None,
        description="The list of QUBEKit bond objects which connect the individual atoms.",
    )
    coordinates: Optional[Array[float]] = Field(
        None,
        description="A numpy arrary of the current cartesian positions of each atom in angstrom, this must be of size (n_atoms, 3)",
    )
    multiplicity: int = Field(
        1,
        description="The integer multiplicity of the molecule which is used in QM calculations.",
    )
    name: str = Field(
        "unk",
        description="An optional name string which will be used in all file IO calls by default.",
    )
    provenance: Dict[str, Any] = Field(
        dict(creator="QUBEKit", version=qubekit.__version__),
        description="Information on the version and method used to create this molecule.",
    )
    extra_sites: VirtualSiteGroup = Field(
        VirtualSiteGroup(),
        description="A force object which records any virtual sistes in the molecule",
    )
    BondForce: Union[HarmonicBondForce] = Field(
        HarmonicBondForce(),
        description="A force object which records bonded interactions between pairs of atoms",
    )
    AngleForce: Union[HarmonicAngleForce] = Field(
        HarmonicAngleForce(),
        description="A force object which records angle interactions between atom triplets.",
    )
    TorsionForce: PeriodicTorsionForce = Field(
        PeriodicTorsionForce(),
        description="A force object which records torsion interactions between atom quartets, using a periodic function.",
    )
    ImproperTorsionForce: PeriodicImproperTorsionForce = Field(
        PeriodicImproperTorsionForce(),
        description="A force group which records improper torsion interactions between atom quartets using a periodic function.",
    )
    RBTorsionForce: RBProperTorsionForce = Field(
        RBProperTorsionForce(),
        description="A force group which records torsion interactions between atom quartets using a RB function.",
    )
    ImproperRBTorsionForce: RBImproperTorsionForce = Field(
        RBImproperTorsionForce(),
        description="A force object which records improper torsion interactions between atom quartets using a RB function.",
    )
    NonbondedForce: Union[LennardJones126Force] = Field(
        LennardJones126Force(),
        description="A force group which records atom nonbonded parameters.",
    )
    chargemol_coords: Optional[Array[float]] = Field(
        None,
        description="The coordinates used to calculate the chargemol quantities, "
        "this is a reorientated conformation",
    )

    @validator("coordinates", "chargemol_coords")
    def _reshape_coords(cls, coordinates: Optional[np.ndarray]) -> Optional[np.ndarray]:
        if coordinates is not None:
            return coordinates.reshape((-1, 3))
        else:
            return coordinates

    def __init__(
        self,
        atoms: List[Atom],
        bonds: Optional[List[Bond]] = None,
        coordinates: Optional[np.ndarray] = None,
        multiplicity: int = 1,
        name: str = "unk",
        routine: Optional[List[str]] = None,
        provenance: Optional[Dict[str, Any]] = None,
        **kwargs,
    ):
        """
        Init the molecule using the basic information.

        Note:
            This method updates the provanance info.

        Args:
            atoms:
                A list of QUBEKit atom objects in the molecule.
            bonds:
                A list of QUBEKit bond objects in the molecule.
            coordinates:
                A numpy array of the current cartesian positions of each atom, this must be of size (n_atoms, 3)
            multiplicity:
                The integer multiplicity of the molecule which is used in QM calculations.
            name:
                An optional name string which will be used in all file IO calls by default.
            routine:
                The set of strings which encode the routine information used to create the molecule.

            bool; is the current execution starting from the beginning (False) or restarting (True)?
        """
        # the way the molecule was made
        method = routine or ["__init__"]
        if provenance is None:
            new_provenance = dict(
                creator="QUBEKit", version=qubekit.__version__, routine=method
            )
        else:
            # make sure we respect the provenance when parsing a json file
            new_provenance = provenance
            new_provenance["routine"] = new_provenance["routine"]

        super(Molecule, self).__init__(
            atoms=atoms,
            bonds=bonds,
            multiplicity=multiplicity,
            name=name,
            coordinates=coordinates,
            provenance=new_provenance,
            **kwargs,
        )

    def to_topology(self) -> nx.Graph:
        """
        Build a networkx representation of the molecule.
        TODO add other attributes to the graph?
        """
        graph = nx.Graph()
        for atom in self.atoms:
            graph.add_node(atom.atom_index)

        for bond in self.bonds:
            graph.add_edge(bond.atom1_index, bond.atom2_index)
        return graph

    def to_file(self, file_name: str) -> None:
        """
        Write the molecule object to file working out the file type from the extension.
        Works with PDB, MOL, SDF, XYZ, Json any other we want?
        """
        if ".json" in file_name:
            with open(file_name, "w") as output:
                output.write(self.json(indent=2))
        else:
            return RDKit.mol_to_file(rdkit_mol=self.to_rdkit(), file_name=file_name)

    def generate_conformers(self, n_conformers: int) -> List[np.ndarray]:
        """
        Generate a list of conformers and return them this includes the input conformer

        Args:
            n_conformers: The number of conformers which should be generated.
        """
        rd_mol = self.to_rdkit()
        return RDKit.generate_conformers(rdkit_mol=rd_mol, conformer_no=n_conformers)

    def to_multiconformer_file(
        self, file_name: str, positions: List[np.ndarray]
    ) -> None:
        """
        Write the molecule to a file allowing multipule conformers.

        As the ligand object only holds one set of coordinates at once a list of coords can be passed here to allow
        multiconformer support.

        Args:
            file_name:
                The name of the file that should be created, the type is inferred by the suffix.
            positions:
                A list of Cartesian coordinates of shape (n_atoms, 3).
        """
        rd_mol = self.to_rdkit()
        rd_mol.RemoveAllConformers()
        # add the conformers
        if not isinstance(positions, list):
            positions = [
                positions,
            ]
        for conformer in positions:
            RDKit.add_conformer(rdkit_mol=rd_mol, conformer_coordinates=conformer)
        return RDKit.mol_to_multiconformer_file(rdkit_mol=rd_mol, file_name=file_name)

    def get_atom_with_name(self, name):
        """
        Search through the molecule for an atom with that name and return it when found
        :param name: The name of the atom we are looking for
        :return: The QUBE Atom object with the name
        """

        for atom in self.atoms:
            if atom.atom_name == name:
                return atom
        raise AttributeError("No atom found with that name.")

    def get_bond_between(self, atom1_index: int, atom2_index: int) -> Bond:
        """
        Try and find a bond between the two atom indices.

        The bond may not have the atoms in the expected order.

        Args:
            atom1_index:
                The index of the first atom in the atoms list.
            atom2_index:
                The index of the second atom in the atoms list.

        Returns:
            The bond object between the two target atoms.

        Raises:
            TopologyMismatch:
                When no bond can be found between the atoms.
        """
        target = [atom1_index, atom2_index]
        for bond in self.bonds:
            if bond.atom1_index in target and bond.atom2_index in target:
                return bond
        raise TopologyMismatch(
            f"There is no bond between atoms {atom1_index} and {atom2_index} in this molecule."
        )

    @property
    def has_unique_atom_names(self) -> bool:
        """
        Check if the molecule has unique atom names or not this will help with pdb file writing.
        """
        atom_names = set([atom.atom_name for atom in self.atoms])
        if len(atom_names) == self.n_atoms:
            return True
        return False

    @property
    def improper_torsions(self) -> Optional[List[Tuple[int, int, int, int]]]:
        """A list of improper atom tuples where the first atom is central."""

        improper_torsions = []
        topology = self.to_topology()
        for node in topology.nodes:
            near = sorted(list(nx.neighbors(topology, node)))
            # if the atom has 3 bonds it could be an improper
            # Check if an sp2 carbon or N
            if len(near) == 3 and (
                self.atoms[node].atomic_symbol == "C"
                or self.atoms[node].atomic_symbol == "N"
            ):
                # Store each combination of the improper torsion
                improper_torsions.append((node, near[0], near[1], near[2]))
        return improper_torsions or None

    @property
    def n_improper_torsions(self) -> int:
        """The number of unique improper torsions."""
        impropers = self.improper_torsions
        if impropers is None:
            return 0
        return len(impropers)

    @property
    def angles(self) -> Optional[List[Tuple[int, int, int]]]:
        """A List of angles from the topology."""

        angles = []
        topology = self.to_topology()
        for node in topology.nodes:
            bonded = sorted(list(nx.neighbors(topology, node)))

            # Check that the atom has more than one bond
            if len(bonded) < 2:
                continue

            # Find all possible angle combinations from the list
            for i in range(len(bonded)):
                for j in range(i + 1, len(bonded)):
                    atom1, atom3 = bonded[i], bonded[j]
                    angles.append((atom1, node, atom3))
        return angles or None

    @property
    def charge(self) -> int:
        """
        Return the integer charge of the molecule as the sum of the formal charge.
        """
        return sum([atom.formal_charge for atom in self.atoms])

    @property
    def n_angles(self) -> int:
        """The number of angles in the molecule."""
        angles = self.angles
        if angles is None:
            return 0
        return len(angles)

    def measure_bonds(self) -> Dict[Tuple[int, int], float]:
        """
        Find the length of all bonds in the molecule for the given conformer in  angstroms.

        Returns:
            A dictionary of the bond lengths stored by bond tuple.
        """

        bond_lengths = {}

        for bond in self.bonds:
            atom1 = self.coordinates[bond.atom1_index]
            atom2 = self.coordinates[bond.atom2_index]
            edge = (bond.atom1_index, bond.atom2_index)
            bond_lengths[edge] = np.linalg.norm(atom2 - atom1)

        return bond_lengths

    @property
    def n_bonds(self) -> int:
        """The number of bonds in the topology."""
        bonds = self.bonds
        if bonds is None:
            return 0
        return len(bonds)

    @property
    def dihedrals(
        self,
    ) -> Optional[Dict[Tuple[int, int], List[Tuple[int, int, int, int]]]]:
        """A list of all possible dihedrals that can be found in the topology."""

        dihedrals = {}
        topology = self.to_topology()
        # Work through the network using each edge as a central dihedral bond
        for edge in topology.edges:

            for start in list(nx.neighbors(topology, edge[0])):

                # Check atom not in main bond
                if start != edge[0] and start != edge[1]:

                    for end in list(nx.neighbors(topology, edge[1])):

                        # Check atom not in main bond
                        if end != edge[0] and end != edge[1]:

                            if edge not in dihedrals:
                                # Add the central edge as a key the first time it is used
                                dihedrals[edge] = [(start, edge[0], edge[1], end)]

                            else:
                                # Add the tuple to the correct key.
                                dihedrals[edge].append((start, edge[0], edge[1], end))

        return dihedrals or None

    @property
    def n_dihedrals(self) -> int:
        """The total number of dihedrals in the molecule."""
        dihedrals = self.dihedrals
        if dihedrals is None:
            return 0
        return sum([len(torsions) for torsions in dihedrals.values()])

    def find_rotatable_bonds(
        self, smirks_to_remove: Optional[List[str]] = None
    ) -> Optional[List[Bond]]:
        """
        Args:
            smirks_to_remove:
                Optional list of smirks patterns which will be discarded
                from the rotatable bonds
        Find all rotatable bonds in the molecule.
        Remove any groups which are not relevant for torsion scans.
            e.g. methyl / amine groups
        return:
            The rotatable bonds in the molecule to be used for torsion scans.
        """

        rotatable_bond_smarts = "[!$(*#*)&!D1:1]-&!@[!$(*#*)&!D1:2]"

        rotatable_matches = self.get_smarts_matches(rotatable_bond_smarts)
        if rotatable_matches is None:
            return None

        if smirks_to_remove is not None:
            for smirk in smirks_to_remove:
                matches_to_remove = self.get_smarts_matches(smirk)
                if matches_to_remove is not None:
                    for match in matches_to_remove:
                        try:
                            rotatable_matches.remove(match)
                        except ValueError:
                            try:
                                # If the match is not in the list, it may be in backwards
                                rotatable_matches.remove(tuple(reversed(match)))
                            except ValueError:
                                continue

        # gather a list of bond instances to return
        rotatable_bonds = [self.get_bond_between(*bond) for bond in rotatable_matches]

        return rotatable_bonds or None

    @property
    def n_rotatable_bonds(self) -> int:
        """The number of rotatable bonds."""
        rotatable_bonds = self.find_rotatable_bonds()
        if rotatable_bonds is None:
            return 0
        return len(rotatable_bonds)

    def symmetrise_nonbonded_parameters(self) -> bool:
        """
        Symmetrise all non-bonded force group parameters.

        Using the CIP rankings from RDKit apply symmetry to the non-bonded force group.

        Important:
            We respect the predefined parameters in the non-bonded force group which can be symmetrised.
        """
        # group atom types as they are in a different format to other types
        atom_types = {}
        for atom_index, cip_type in self.atom_types.items():
            atom_types.setdefault(cip_type, []).append((atom_index,))
        for atoms in atom_types.items():
            self._symmetrise_parameters(
                force_group=self.NonbondedForce, parameter_keys=atoms
            )

        return True

    def symmetrise_bonded_parameters(self) -> bool:
        """
        Symmetrise all bond and angle force group parameters.

        Using the CIP rankings from RDKit apply symmetry to the bond and angle force groups.

        Important:
            We respect the predefined parameters in the bond/angle force group which can be symmetrised.
        """

        for bonds in self.bond_types.values():
            self._symmetrise_parameters(
                force_group=self.BondForce, parameter_keys=bonds
            )

        for angles in self.angle_types.values():
            self._symmetrise_parameters(
                force_group=self.AngleForce, parameter_keys=angles
            )

        return True

    def _symmetrise_parameters(
        self, force_group: BaseForceGroup, parameter_keys: List[Tuple[int, ...]]
    ):
        """
        Internal method which applies symmetry to a group of parameter references in a particular force group.

        Args:
            force_group: The force group we should query for parameters.
            parameter_keys: The list of atom indices tuples that the symmetry should be applied to.
        """

        symmetry_attrs = force_group.symmetry_parameters()

        raw_parameter_values = {}
        for parameter_key in parameter_keys:
            param = force_group[parameter_key]
            for attr in symmetry_attrs:
                raw_parameter_values.setdefault(attr, []).append(getattr(param, attr))

        # now average the raw values
        for key, value in raw_parameter_values.items():
            raw_parameter_values[key] = np.array(value).mean()

        # now set back
        for parameter_key in parameter_keys:
            force_group.create_parameter(atoms=parameter_key, **raw_parameter_values)

    def measure_dihedrals(
        self,
    ) -> Optional[Dict[Tuple[int, int, int, int], np.ndarray]]:
        """
        For the given conformation measure the dihedrals in the topology in degrees.
        """
        dihedrals = self.dihedrals
        if dihedrals is None:
            return None

        dih_phis = {}

        for val in dihedrals.values():
            for torsion in val:
                # Calculate the dihedral angle in the molecule using the molecule data array.
                x1, x2, x3, x4 = [self.coordinates[torsion[i]] for i in range(4)]
                b1, b2, b3 = x2 - x1, x3 - x2, x4 - x3
                t1 = np.linalg.norm(b2) * np.dot(b1, np.cross(b2, b3))
                t2 = np.dot(np.cross(b1, b2), np.cross(b2, b3))
                dih_phis[torsion] = np.degrees(np.arctan2(t1, t2))

        return dih_phis

    def measure_angles(self) -> Optional[Dict[Tuple[int, int, int], np.ndarray]]:
        """
        For the given conformation measure the angles in the topology in degrees.
        """
        angles = self.angles
        if angles is None:
            return None

        angle_values = {}

        for angle in angles:
            x1 = self.coordinates[angle[0]]
            x2 = self.coordinates[angle[1]]
            x3 = self.coordinates[angle[2]]
            b1, b2 = x1 - x2, x3 - x2
            cosine_angle = np.dot(b1, b2) / (np.linalg.norm(b1) * np.linalg.norm(b2))
            angle_values[angle] = np.degrees(np.arccos(cosine_angle))

        return angle_values

    @property
    def n_atoms(self) -> int:
        """
        Calculate the number of atoms.
        """
        return len(self.atoms)

    def write_parameters(self, file_name: str):
        """
        Take the molecule's parameter set and write an xml file for the molecule.
        """

        tree = self._build_forcefield().getroot()
        messy = ET.tostring(tree, "utf-8")

        pretty_xml_as_string = parseString(messy).toprettyxml(indent="")

        with open(file_name, "w") as xml_doc:
            xml_doc.write(pretty_xml_as_string)

    def _build_forcefield(self):
        """
        Separates the parameters and builds an xml tree ready to be used.

        TODO how do we support OPLS combination rules.
        Important:
            The ordering here should not be changed due to the way sites have to be added.
        """

        # Create XML layout
        root = ET.Element("ForceField")

        ET.SubElement(
            root,
            "QUBEKit",
            attrib={
                "Version": qubekit.__version__,
                "Date": datetime.now().strftime("%Y_%m_%d"),
            },
        )
        AtomTypes = ET.SubElement(root, "AtomTypes")
        Residues = ET.SubElement(root, "Residues")

        resname = "QUP" if self.__class__.__name__ == "Protein" else "MOL"
        Residue = ET.SubElement(Residues, "Residue", name=resname)
        # declare atom `types` and properties
        for atom in self.atoms:
            atom_type = f"QUBE_{atom.atom_index}"
            ET.SubElement(
                AtomTypes,
                "Type",
                attrib={
                    "name": atom_type,
                    "class": str(atom.atom_index),
                    "element": atom.atomic_symbol,
                    "mass": str(atom.atomic_mass),
                },
            )

            ET.SubElement(
                Residue, "Atom", attrib={"name": atom.atom_name, "type": atom_type}
            )

        # add sites to Atomtypes, topology and nonbonded
        for i, site in enumerate(self.extra_sites, start=1):
            site_name = f"v-site{i}"
            site_class = f"X{i}"
            ET.SubElement(
                AtomTypes,
                "Type",
                attrib={"name": site_name, "class": site_class, "mass": "0"},
            )
            # for some reason we swap name and class here but it works !
            ET.SubElement(
                Residue, "Atom", attrib={"name": site_class, "type": site_name}
            )

        BondForce = ET.SubElement(
            root, self.BondForce.openmm_group(), attrib=self.BondForce.xml_data()
        )
        for parameter in self.BondForce:
            ET.SubElement(
                BondForce, parameter.openmm_type(), attrib=parameter.xml_data()
            )
            ET.SubElement(
                Residue,
                "Bond",
                attrib={"from": str(parameter.atoms[0]), "to": str(parameter.atoms[1])},
            )
        AngleForce = ET.SubElement(
            root, self.AngleForce.openmm_group(), attrib=self.AngleForce.xml_data()
        )
        for parameter in self.AngleForce:
            ET.SubElement(
                AngleForce, parameter.openmm_type(), attrib=parameter.xml_data()
            )
        if (
            self.TorsionForce.n_parameters > 0
            or self.ImproperTorsionForce.n_parameters > 0
        ):
            TorsionForce = ET.SubElement(
                root,
                self.TorsionForce.openmm_group(),
                attrib=self.TorsionForce.xml_data(),
            )
            for parameter in self.TorsionForce:
                ET.SubElement(
                    TorsionForce, parameter.openmm_type(), attrib=parameter.xml_data()
                )
            for parameter in self.ImproperTorsionForce:
                ET.SubElement(
                    TorsionForce, parameter.openmm_type(), attrib=parameter.xml_data()
                )
        if (
            self.RBTorsionForce.n_parameters > 0
            or self.ImproperRBTorsionForce.n_parameters > 0
        ):
            RBTorsion = ET.SubElement(
                root,
                self.RBTorsionForce.openmm_group(),
                attrib=self.RBTorsionForce.xml_data(),
            )
            for parameter in self.RBTorsionForce:
                ET.SubElement(
                    RBTorsion, parameter.openmm_type(), attrib=parameter.xml_data()
                )
            for parameter in self.ImproperRBTorsionForce:
                ET.SubElement(
                    RBTorsion, parameter.openmm_type(), attrib=parameter.xml_data()
                )

        # now we add more site info after general bonding
        for i, site in enumerate(self.extra_sites):
            site_data = site.xml_data()
            # we have to add its global index
            site_data["index"] = str(i + self.n_atoms)
            ET.SubElement(Residue, site.openmm_type(), attrib=site_data)

        NonbondedForce = ET.SubElement(
            root,
            self.NonbondedForce.openmm_group(),
            attrib=self.NonbondedForce.xml_data(),
        )
        for parameter in self.NonbondedForce:
            ET.SubElement(
                NonbondedForce, parameter.openmm_type(), attrib=parameter.xml_data()
            )

        for i, site in enumerate(self.extra_sites, start=1):
            site_name = f"v-site{i}"
            ET.SubElement(
                NonbondedForce,
                "Atom",
                attrib={
                    "charge": str(site.charge),
                    "epsilon": "0",
                    "sigma": "1",
                    "type": site_name,
                },
            )

        return ET.ElementTree(root)

    @property
    def bond_types(self) -> Dict[str, List[Tuple[int, int]]]:
        """
        Using the symmetry dict, give each bond a code. If any codes match, the bonds can be symmetrised.
        e.g. bond_symmetry_classes = {(0, 3): '2-0', (0, 4): '2-0', (0, 5): '2-0' ...}
        all of the above bonds (tuples) are of the same type (methyl H-C bonds in same region)
        This dict is then used to produce bond_types.
        bond_types is just a dict where the keys are the string code from above and the values are all
        of the bonds with that particular type.
        """
        atom_types = self.atom_types
        bond_symmetry_classes = {}
        for bond in self.bonds:
            bond_symmetry_classes[(bond.atom1_index, bond.atom2_index)] = (
                f"{atom_types[bond.atom1_index]}-" f"{atom_types[bond.atom2_index]}"
            )

        bond_types = {}
        for key, val in bond_symmetry_classes.items():
            bond_types.setdefault(val, []).append(key)

        bond_types = self._cluster_types(bond_types)
        return bond_types

    @property
    def angle_types(self) -> Dict[str, List[Tuple[int, int, int]]]:
        """
        Using the symmetry dict, give each angle a code. If any codes match, the angles can be symmetrised.
        e.g. angle_symmetry_classes = {(1, 0, 3): '3-2-0', (1, 0, 4): '3-2-0', (1, 0, 5): '3-2-0' ...}
        all of the above angles (tuples) are of the same type (methyl H-C-H angles in same region)
        angle_types is just a dict where the keys are the string code from the above and the values are all
        of the angles with that particular type.
        """
        atom_types = self.atom_types
        angle_symmetry_classes = {}
        for angle in self.angles:
            angle_symmetry_classes[angle] = (
                f"{atom_types[angle[0]]}-"
                f"{atom_types[angle[1]]}-"
                f"{atom_types[angle[2]]}"
            )

        angle_types = {}
        for key, val in angle_symmetry_classes.items():
            angle_types.setdefault(val, []).append(key)

        angle_types = self._cluster_types(angle_types)
        return angle_types

    @property
    def dihedral_types(self) -> Dict[str, List[Tuple[int, int, int, int]]]:
        """
        Using the symmetry dict, give each dihedral a code. If any codes match, the dihedrals can be clustered and their
        parameters should be the same, this is to be used in dihedral fitting so all symmetry equivalent dihedrals are
        optimised at the same time. dihedral_equiv_classes = {(0, 1, 2 ,3): '1-1-2-1'...} all of the tuples are the
        dihedrals index by topology and the strings are the symmetry equivalent atom combinations.
        """

        if self.n_dihedrals == 0:
            return {}

        atom_types = self.atom_types
        dihedral_symmetry_classes = {}
        for dihedral_set in self.dihedrals.values():
            for dihedral in dihedral_set:
                dihedral_symmetry_classes[tuple(dihedral)] = (
                    f"{atom_types[dihedral[0]]}-"
                    f"{atom_types[dihedral[1]]}-"
                    f"{atom_types[dihedral[2]]}-"
                    f"{atom_types[dihedral[3]]}"
                )

        dihedral_types = {}
        for key, val in dihedral_symmetry_classes.items():
            dihedral_types.setdefault(val, []).append(key)

        dihedral_types = self._cluster_types(dihedral_types)
        return dihedral_types

    @property
    def improper_types(self) -> Dict[str, List[Tuple[int, int, int, int]]]:
        """Using the atom symmetry types work out the improper types."""

        if self.n_improper_torsions == 0:
            return {}

        atom_types = self.atom_types
        improper_symmetry_classes = {}
        for dihedral in self.improper_torsions:
            improper_symmetry_classes[tuple(dihedral)] = (
                f"{atom_types[dihedral[0]]}-"
                f"{atom_types[dihedral[1]]}-"
                f"{atom_types[dihedral[2]]}-"
                f"{atom_types[dihedral[3]]}"
            )

        improper_types = {}
        for key, val in improper_symmetry_classes.items():
            improper_types.setdefault(val, []).append(key)

        improper_types = self._cluster_types(improper_types)
        return improper_types

    @staticmethod
    def _cluster_types(equiv_classes):
        """
        Function that helps the bond angle and dihedral class finders in clustering the types based on the forward and
        backward type strings.
        :return: clustered equiv class
        """

        new_classes = {}
        for key, item in equiv_classes.items():
            try:
                new_classes[key].extend(item)
            except KeyError:
                try:
                    new_classes[key[::-1]].extend(item)
                except KeyError:
                    new_classes[key] = item

        return new_classes

    @property
    def atom_types(self) -> Dict[int, str]:
        """Returns a dictionary of atom indices mapped to their class or None if there is no rdkit molecule."""

        return RDKit.find_symmetry_classes(self.to_rdkit())

    def to_rdkit(self) -> Chem.Mol:
        """
        Generate an rdkit representation of the QUBEKit ligand object.

        Here we build the molecule and assign the stereochemistry using the coordinates as we should always have a set of coordinates in the model.
        This allows us to skip complicated local vs global stereo chemistry checks however this could break in future.

        Returns:
            An rdkit representation of the molecule.
        """
        from qubekit.utils.helpers import _assert_wrapper

        # TODO what properties should be put in the rdkit molecule? Multiplicity?
        # make an editable molecule
        rd_mol = Chem.RWMol()
        if self.name is not None:
            rd_mol.SetProp("_Name", self.name)

        # when building the molecule we have to loop multiple times
        # so always make sure the indexing is the same in qube and rdkit
        for atom in self.atoms:
            rd_index = rd_mol.AddAtom(atom.to_rdkit())
            assert rd_index == atom.atom_index

        # now we need to add each bond, can not make a bond from python currently
        for bond in self.bonds:
            rd_mol.AddBond(*bond.indices)
            # now get the bond back to edit it
            rd_bond: Chem.Bond = rd_mol.GetBondBetweenAtoms(*bond.indices)
            rd_bond.SetIsAromatic(bond.aromatic)
            rd_bond.SetBondType(bond.rdkit_type)

        Chem.SanitizeMol(
            rd_mol,
            Chem.SANITIZE_ALL ^ Chem.SANITIZE_ADJUSTHS ^ Chem.SANITIZE_SETAROMATICITY,
        )
        # must use openff MDL model for compatibility
        Chem.SetAromaticity(rd_mol, Chem.AromaticityModel.AROMATICITY_MDL)

        # conformers
        rd_mol = RDKit.add_conformer(
            rdkit_mol=rd_mol, conformer_coordinates=self.coordinates
        )
        Chem.AssignStereochemistryFrom3D(rd_mol)

        # now we should check that the stereo has not been broken
        for rd_atom in rd_mol.GetAtoms():
            index = rd_atom.GetIdx()
            qb_atom = self.atoms[index]
            if qb_atom.stereochemistry is not None:
                with _assert_wrapper(StereoChemistryError):
                    assert qb_atom.stereochemistry == rd_atom.GetProp(
                        "_CIPCode"
                    ), f"StereoChemistry incorrect expected {qb_atom.stereochemistry} got {rd_atom.GetProp('_CIPCode')} for atom {qb_atom}"

        for rd_bond in rd_mol.GetBonds():
            index = rd_bond.GetIdx()
            qb_bond = self.bonds[index]
            if qb_bond.stereochemistry is not None:
                rd_bond.SetStereo(qb_bond.rdkit_stereo)
            rd_stereo = rd_bond.GetStereo()
            if qb_bond.stereochemistry == "E":
                with _assert_wrapper(StereoChemistryError):
                    assert (
                        rd_stereo == Chem.BondStereo.STEREOE
                    ), f"StereoChemistry incorrect expected E got {rd_stereo}"
            elif qb_bond.stereochemistry == "Z":
                with _assert_wrapper(StereoChemistryError):
                    assert (
                        rd_stereo == Chem.BondStereo.STEREOZ
                    ), f"StereoChemistry incorrect expected Z got {rd_stereo}"

        return Chem.Mol(rd_mol)

    def get_smarts_matches(self, smirks: str) -> Optional[List[Tuple[int, ...]]]:
        """
        Get substructure matches for a mapped SMARTS pattern.

        Args:
            smirks:
                The mapped SMARTS pattern that should be used to query the molecule.

        Returns:
            `None` if there are no matches, else a list of tuples of atom indices which match the tagged atoms in
            the SMARTS pattern. These are returned in the same order.
        """
        matches = RDKit.get_smirks_matches(rdkit_mol=self.to_rdkit(), smirks=smirks)
        if not matches:
            return None
        return matches

    def add_qm_scan(self, scan_data: TorsionDriveData) -> None:
        """
        Save the torsion drive data into the ligand object.
        """
        if scan_data.__class__ != TorsionDriveData:
            raise MissingReferenceData(
                "The reference data must be in the form of the torsion drive data class."
            )
        else:
            if self.qm_scans is None:
                self.qm_scans = []
            self.qm_scans.append(scan_data)

    def openmm_coordinates(self) -> unit.Quantity:
        """
        Convert the coordinates to an openMM quantity.

        Build a single set of coordinates for the molecule that work in openMM.
        Note this must be a single conformer, if multiple are given only the first is used.

        Returns:
            A openMM quantity wrapped array of the coordinates in angstrom.
        """
        return unit.Quantity(self.coordinates, unit.angstroms)

    def fix_net_charge(self):
        """
        Ensure the total is exactly equal to the ideal net charge of the molecule.
        If net charge is not an integer value, MM simulations can (ex/im)plode.
        """

        decimal.setcontext(decimal.Context(prec=7))
        round_to = decimal.Decimal(10) ** -6

        for param in self.NonbondedForce:
            param.charge = param.charge.quantize(round_to)

        atom_charges = sum(param.charge for param in self.NonbondedForce)
        extra = self.charge - atom_charges

        if self.extra_sites is not None:
            for site in self.extra_sites:
                site.charge = site.charge.quantize(round_to)
                extra -= site.charge

        if extra:
            last_atom_index = self.n_atoms - 1
            self.NonbondedForce[(last_atom_index,)].charge += extra

    def suffix(self) -> str:
        """
        For inheritance. Allows for unique filenames to be created
        where more molecules/fragments are scanned or worked on.
        """
        return ""


class Ligand(Molecule):
    """
    The Ligand class separates from proteins as we add fields to store QM calculations, such as the hessian and add more
    rdkit support methods.
    """

    hessian: Optional[Array[float]] = Field(
        None,
        description="The hessian matrix calculated for this molecule at the QM optimised geometry.",
    )
    qm_scans: Optional[List[TorsionDriveData]] = Field(
        None,
        description="The list of reference torsiondrive results which we can fit against.",
    )
    wbo: Optional[Array[float]] = Field(
        None, description="The WBO matrix calculated at the QM optimised geometry."
    )
<<<<<<< HEAD
    fragments: Optional[List["Ligand"]] = Field(
        None,
        description="Fragments in the molecule with the bonds around which the fragments were built.",
    )
    bond_indices: Tuple[int, int] = Field(
        None,
        description="The map indices of the atoms involved in the bond (in the parent molecule) that the "
        "fragment was built around.",
    )
    atom_idx_map: Optional[Dict[int, int]] = Field(
        None,
        description="Parent case: atom ID mapping used along the fragments {atom_id_now: atom_id_used_in_fragmentation}."
                    "This remaps the parent indices. "
    )

=======
    fragments: Optional[List["Fragment"]] = Field(
        default_factory=list,
        description="Fragments in the molecule with the bonds around which the fragments were built.",
    )
>>>>>>> 01022fa6

    def __init__(
        self,
        atoms: List[Atom],
        bonds: Optional[List[Bond]] = None,
        coordinates: Optional[np.ndarray] = None,
        multiplicity: int = 1,
        name: str = "unk",
        routine: Optional[Set] = None,
        provenance: Optional[Dict[str, Any]] = None,
        **kwargs,
    ):
        super(Ligand, self).__init__(
            atoms=atoms,
            bonds=bonds,
            coordinates=coordinates,
            multiplicity=multiplicity,
            name=name,
            routine=routine,
            provenance=provenance,
            **kwargs,
        )
        # make sure we have unique atom names
        self._validate_atom_names()

    @validator("hessian", "wbo", allow_reuse=True)
    def _reshape_matrix(cls, matrix: Optional[np.ndarray]) -> Optional[np.ndarray]:
        if matrix is not None:
            if len(matrix.shape) == 1:
                # the matrix is a flat list
                # so we need to make the matrix to be square
                length = int(np.sqrt(matrix.shape[0]))
                return matrix.reshape((length, length))
        return matrix

    @classmethod
    def from_rdkit(
        cls, rdkit_mol: Chem.Mol, name: Optional[str] = None, multiplicity: int = 1
    ) -> "Ligand":
        """
        Build an instance of a qubekit ligand directly from an rdkit molecule.

        Args:
            rdkit_mol:
                An instance of an rdkit.Chem.Mol from which the QUBEKit ligand should be built.
            name:
                The name that should be assigned to the molecule, this will overwrite any name already assigned.
            multiplicity:
                The multiplicity of the molecule, used in QM calculations.
        """
        if name is None:
            if rdkit_mol.HasProp("_Name"):
                name = rdkit_mol.GetProp("_Name")

        atoms = []
        bonds = []
        # Collect the atom names and bonds
        for rd_atom in rdkit_mol.GetAtoms():
            # make and atom
            qb_atom = Atom.from_rdkit(rd_atom=rd_atom)
            atoms.append(qb_atom)

        # now we need to make a list of bonds
        for rd_bond in rdkit_mol.GetBonds():
            qb_bond = Bond.from_rdkit(rd_bond=rd_bond)
            bonds.append(qb_bond)

        coords = rdkit_mol.GetConformer().GetPositions()
        bonds = bonds or None
        # method use to make the molecule
        routine = ["QUBEKit.ligand.from_rdkit"]
        return cls(
            atoms=atoms,
            bonds=bonds,
            coordinates=coords,
            multiplicity=multiplicity,
            name=name,
            routine=routine,
        )

    def has_ub_terms(self) -> bool:
        """Return `True` if the molecule has Ure-Bradly terms, as there are forces between non-bonded atoms."""
        for bond in self.BondForce:
            try:
                self.get_bond_between(*bond.atoms)
            except TopologyMismatch:
                return True
        return False

    def _to_ub_pdb(self, file_name: Optional[str] = None) -> None:
        """A privet method to write the molecule to a non-standard pdb file with connections for Urey-Bradly terms."""
        openmm_top = self.to_openmm_topology()
        PDBFile.writeFile(
            topology=openmm_top,
            positions=self.openmm_coordinates(),
            file=open(f"{file_name or self.name}.pdb", "w"),
        )

    @staticmethod
    def _check_file_name(file_name: str) -> None:
        """
        Make sure that if an unsupported file type is passed we can not make a molecule from it.
        """
        if ".xyz" in file_name:
            raise FileTypeError(
                "XYZ files can not be used to build ligands due to ambiguous bonding, "
                "please use pdb, mol, mol2 or smiles as input."
            )

    @classmethod
    def from_file(cls, file_name: str, multiplicity: int = 1) -> "Ligand":
        """
        Build a ligand from a supported input file.

        Args:
            file_name:
                The abs path to the file including the extension which determines how the file is read.
            multiplicity:
                The multiplicity of the molecule which is required for QM calculations.
        """
        cls._check_file_name(file_name=file_name)
        input_data = ReadInput.from_file(file_name=file_name)
        ligand = cls.from_rdkit(
            rdkit_mol=input_data.rdkit_mol,
            name=input_data.name,
            multiplicity=multiplicity,
        )
        # now edit the routine to include this call
        ligand.provenance["routine"].extend(
            ["QUBEKit.ligand.from_file", os.path.abspath(file_name)]
        )
        return ligand

    @classmethod
    def from_smiles(
        cls, smiles_string: str, name: str, multiplicity: int = 1
    ) -> "Ligand":
        """
        Build the ligand molecule directly from a non mapped smiles string.

        Args:
            smiles_string:
                The smiles string from which a molecule instance should be made.
            name:
                The name that should be assigned to the molecule.
            multiplicity:
                The multiplicity of the molecule, important for QM calculations.
        """
        input_data = ReadInput.from_smiles(smiles=smiles_string, name=name)
        ligand = cls.from_rdkit(
            rdkit_mol=input_data.rdkit_mol, name=name, multiplicity=multiplicity
        )
        # now edit the routine to include this command
        ligand.provenance["routine"].extend(
            ["QUBEKit.ligand.from_smiles", smiles_string]
        )
        return ligand

    def to_openmm_topology(self) -> Topology:
        """
        Convert the Molecule to a OpenMM topology representation.

        We assume we have a single molecule so a single chain is made with a single residue.
        Note this will not work with proteins as we will need to have distinct residues.

        Returns:
            An openMM topology object which can be used to construct a system.
        """
        topology = Topology()
        bond_types = {1: Single, 2: Double, 3: Triple}
        chain = topology.addChain()
        # create a molecule specific residue
        residue = topology.addResidue(name=self.name, chain=chain)
        # add atoms and keep track so we can add bonds
        top_atoms = []
        for atom in self.atoms:
            element = Element.getByAtomicNumber(atom.atomic_number)
            top_atom = topology.addAtom(
                name=atom.atom_name, element=element, residue=residue
            )
            top_atoms.append(top_atom)
        for bond in self.bonds:
            atom1 = top_atoms[bond.atom1_index]
            atom2 = top_atoms[bond.atom2_index]
            # work out the type
            if bond.aromatic:
                b_type = Aromatic
            else:
                b_type = bond_types[bond.bond_order]
            topology.addBond(
                atom1=atom1, atom2=atom2, type=b_type, order=bond.bond_order
            )
        # now check for Urey-Bradley terms
        for bond in self.BondForce:
            try:
                self.get_bond_between(*bond.atoms)
            except TopologyMismatch:
                # the bond is not in the bond list so add it as a u-b term
                atom1 = top_atoms[bond.atoms[0]]
                atom2 = top_atoms[bond.atoms[1]]
                # this is a fake bond used for U-B terms.
                topology.addBond(atom1=atom1, atom2=atom2, type=Single, order=1)

        return topology

    def to_smiles(
        self,
        isomeric: bool = True,
        explicit_hydrogens: bool = True,
        mapped: bool = False,
    ) -> str:
        """
        Create a canonical smiles representation for the molecule based on the input settings.

        Args:
            isomeric:
                If the smiles string should encode stereochemistry `True` or not `False`.
            explicit_hydrogens:
                If hydrogens should be explicitly encoded into the smiles string `True` or not `False`.
            mapped:
                If the smiles should encode the original atom ordering `True` or not `False` as this might be different
                from the canonical ordering.

        Returns:
            A smiles string which encodes the molecule with the desired settings.
        """
        return RDKit.get_smiles(
            rdkit_mol=self.to_rdkit(),
            isomeric=isomeric,
            explicit_hydrogens=explicit_hydrogens,
            mapped=mapped,
        )

    def generate_atom_names(self) -> None:
        """
        Generate a unique set of atom names for the molecule.
        """
        atom_names = {}
        for atom in self.atoms:
            symbol = atom.atomic_symbol
            if symbol not in atom_names:
                atom_names[symbol] = 1
            else:
                atom_names[symbol] += 1

            atom.atom_name = f"{symbol}{atom_names[symbol]}"

    def _validate_atom_names(self) -> None:
        """
        Check that the ligand has unique atom names if not generate a new set.
        """
        if not self.has_unique_atom_names:
            self.generate_atom_names()

    def to_qcschema(self, extras: Optional[Dict] = None) -> qcel.models.Molecule:
        """
        build a qcschema molecule from the ligand object, this is useful to interface with QCEngine and QCArchive.
        """
        import copy

        # make sure we have a conformer
        if self.coordinates == [] or self.coordinates is None:
            raise ConformerError(
                "The molecule must have a conformation to make a qcschema molecule."
            )
        coords = copy.deepcopy(self.coordinates)
        # input must be in bohr
        coords *= constants.ANGS_TO_BOHR
        # we do not store explicit bond order so guess at 1
        bonds = [
            (bond.atom1_index, bond.atom2_index, bond.bond_order) for bond in self.bonds
        ]
        mapped_smiles = self.to_smiles(
            isomeric=True, explicit_hydrogens=True, mapped=True
        )
        if extras is not None:
            extras["canonical_isomeric_explicit_hydrogen_mapped_smiles"] = mapped_smiles
        else:
            extras = {
                "canonical_isomeric_explicit_hydrogen_mapped_smiles": mapped_smiles
            }

        symbols = [atom.atomic_symbol for atom in self.atoms]
        schema_info = {
            "symbols": symbols,
            "geometry": coords,
            "connectivity": bonds,
            "molecular_charge": self.charge,
            "molecular_multiplicity": self.multiplicity,
            "extras": extras,
            "fix_com": True,
            "fix_orientation": True,
            "fix_symmetry": "c1",
        }
        return qcel.models.Molecule.from_data(schema_info, validate=True)

    def add_conformer(self, file_name: str) -> None:
        """
        Read the given input file extract  the conformers and save them to the ligand.
        TODO do we want to check that the connectivity is the same?
        """
        input_data = ReadInput.from_file(file_name=file_name)
        if input_data.coords is None:
            # get the coords from the rdkit molecule
            coords = input_data.rdkit_mol.GetConformer().GetPositions()
        else:
            if isinstance(input_data.coords, list):
                coords = input_data.coords[-1]
            else:
                coords = input_data.coords
        self.coordinates = coords

    def to_offxml(self, file_name: str):
        """
        Build an offxml for the molecule and raise an error if we do not think this will be possible due to the presence
        of v-sites or if the potential can not be accurately transferred to an equivalent openff potential.

        Note:
            There are a limited number of currently supported potentials in openff without using smirnoff-plugins.
        """
        offxml = self._build_offxml()
        offxml.to_file(filename=file_name)

    def _build_offxml(self):
        """
        Build the offxml force field from the molecule parameters.
        """
        from openff.toolkit.typing.engines.smirnoff import ForceField

        if self.extra_sites.n_sites > 0:
            raise NotImplementedError(
                "Virtual sites can not be safely converted into offxml format yet."
            )
        if (
            self.RBTorsionForce.n_parameters > 0
            or self.ImproperRBTorsionForce.n_parameters > 0
        ):
            raise NotImplementedError(
                "RBTorsions can not yet be safely converted into offxml format yet."
            )

        try:
            from chemper.graphs.cluster_graph import ClusterGraph
        except ModuleNotFoundError:
            raise ModuleNotFoundError(
                "chemper is required to make an offxml, please install with `conda install chemper -c conda-forge`."
            )

        offxml = ForceField(allow_cosmetic_attributes=True)
        offxml.author = f"QUBEKit_version_{qubekit.__version__}"
        offxml.date = datetime.now().strftime("%Y_%m_%d")
        rdkit_mol = self.to_rdkit()
        # Now loop over each potential function and translate the terms to the openff format
        bond_handler = offxml.get_parameter_handler("Bonds")
        bond_types = self.bond_types
        # for each bond type collection create a single smirks pattern
        for bonds in bond_types.values():
            graph = ClusterGraph(
                mols=[rdkit_mol], smirks_atoms_lists=[bonds], layers="all"
            )
            qube_bond = self.BondForce[bonds[0]]
            bond_handler.add_parameter(
                parameter_kwargs={
                    "smirks": graph.as_smirks(),
                    "length": qube_bond.length * unit.nanometers,
                    "k": qube_bond.k * unit.kilojoule_per_mole / unit.nanometers**2,
                }
            )

        angle_handler = offxml.get_parameter_handler("Angles")
        angle_types = self.angle_types
        for angles in angle_types.values():
            graph = ClusterGraph(
                mols=[rdkit_mol],
                smirks_atoms_lists=[angles],
                layers="all",
            )
            qube_angle = self.AngleForce[angles[0]]
            angle_handler.add_parameter(
                parameter_kwargs={
                    "smirks": graph.as_smirks(),
                    "angle": qube_angle.angle * unit.radian,
                    "k": qube_angle.k * unit.kilojoule_per_mole / unit.radians**2,
                }
            )

        proper_torsions = offxml.get_parameter_handler("ProperTorsions")
        torsion_types = self.dihedral_types
        for dihedrals in torsion_types.values():
            graph = ClusterGraph(
                mols=[rdkit_mol],
                smirks_atoms_lists=[dihedrals],
                layers="all",
            )
            qube_dihedral = self.TorsionForce[dihedrals[0]]
            proper_torsions.add_parameter(
                parameter_kwargs={
                    "smirks": graph.as_smirks(),
                    "k1": qube_dihedral.k1 * unit.kilojoule_per_mole,
                    "k2": qube_dihedral.k2 * unit.kilojoule_per_mole,
                    "k3": qube_dihedral.k3 * unit.kilojoule_per_mole,
                    "k4": qube_dihedral.k4 * unit.kilojoule_per_mole,
                    "periodicity1": qube_dihedral.periodicity1,
                    "periodicity2": qube_dihedral.periodicity2,
                    "periodicity3": qube_dihedral.periodicity3,
                    "periodicity4": qube_dihedral.periodicity4,
                    "phase1": qube_dihedral.phase1 * unit.radians,
                    "phase2": qube_dihedral.phase2 * unit.radians,
                    "phase3": qube_dihedral.phase3 * unit.radians,
                    "phase4": qube_dihedral.phase4 * unit.radians,
                    "idivf1": 1,
                    "idivf2": 1,
                    "idivf3": 1,
                    "idivf4": 1,
                }
            )
        improper_torsions = offxml.get_parameter_handler("ImproperTorsions")
        improper_types = self.improper_types
        for torsions in improper_types.values():
            impropers = [
                (improper[1], improper[0], *improper[2:]) for improper in torsions
            ]
            graph = ClusterGraph(
                mols=[rdkit_mol], smirks_atoms_lists=[impropers], layers="all"
            )
            qube_improper = self.ImproperTorsionForce[torsions[0]]
            # we need to multiply each k value by as they will be applied as trefoil see
            # <https://openforcefield.github.io/standards/standards/smirnoff/#impropertorsions> for more details
            # we assume we only have a k2 term for improper torsions via a periodic term
            improper_torsions.add_parameter(
                parameter_kwargs={
                    "smirks": graph.as_smirks(),
                    "k1": qube_improper.k2 * 3 * unit.kilojoule_per_mole,
                    "periodicity1": qube_improper.periodicity2,
                    "phase1": qube_improper.phase2 * unit.radians,
                }
            )

        # add a standard Electrostatic tag
        _ = offxml.get_parameter_handler(
            "Electrostatics", handler_kwargs={"scale14": 0.8333333333, "version": 0.3}
        )
        vdw_handler = offxml.get_parameter_handler("vdW")
        atom_types = {}
        for atom_index, cip_type in self.atom_types.items():
            atom_types.setdefault(cip_type, []).append((atom_index,))
        for sym_set in atom_types.values():
            graph = ClusterGraph(
                mols=[rdkit_mol], smirks_atoms_lists=[sym_set], layers="all"
            )
            qube_non_bond = self.NonbondedForce[sym_set[0]]
            vdw_handler.add_parameter(
                parameter_kwargs={
                    "smirks": graph.as_smirks(),
                    "epsilon": qube_non_bond.epsilon * unit.kilojoule_per_mole,
                    "sigma": qube_non_bond.sigma * unit.nanometers,
                }
            )
        library_charges = offxml.get_parameter_handler("LibraryCharges")
        charge_data = dict(
            (f"charge{param.atoms[0] + 1}", param.charge * unit.elementary_charge)
            for param in self.NonbondedForce
        )
        charge_data["smirks"] = self.to_smiles(mapped=True)
        library_charges.add_parameter(parameter_kwargs=charge_data)

        return offxml


class Fragment(Ligand):
    """
    A special case of a Ligand when it's a "subset" Fragment (potentially with extra hydrogens etc).
    """

    bond_indices: List[Tuple[int, int]] = Field(
        default_factory=list,
        description="The map indices of the atoms in the parent molecule that are involved in the bond. "
        "The fragment was built around these atoms. Note that one fragment might have more "
        "than one torsion bond for performance reasons.",
    )

    def suffix(self) -> str:
        """
        A string suffix for identifying this fragment
        """
        return f"_fragment_{self.bond_indices[0][0]}-{self.bond_indices[0][1]}"


Ligand.update_forward_refs()<|MERGE_RESOLUTION|>--- conflicted
+++ resolved
@@ -1040,28 +1040,10 @@
     wbo: Optional[Array[float]] = Field(
         None, description="The WBO matrix calculated at the QM optimised geometry."
     )
-<<<<<<< HEAD
-    fragments: Optional[List["Ligand"]] = Field(
-        None,
-        description="Fragments in the molecule with the bonds around which the fragments were built.",
-    )
-    bond_indices: Tuple[int, int] = Field(
-        None,
-        description="The map indices of the atoms involved in the bond (in the parent molecule) that the "
-        "fragment was built around.",
-    )
-    atom_idx_map: Optional[Dict[int, int]] = Field(
-        None,
-        description="Parent case: atom ID mapping used along the fragments {atom_id_now: atom_id_used_in_fragmentation}."
-                    "This remaps the parent indices. "
-    )
-
-=======
     fragments: Optional[List["Fragment"]] = Field(
         default_factory=list,
         description="Fragments in the molecule with the bonds around which the fragments were built.",
     )
->>>>>>> 01022fa6
 
     def __init__(
         self,
