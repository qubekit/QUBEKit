#!/usr/bin/env python3

"""
TODO ligand.py Refactor:
    DO:
        Move module-specific methods such as openmm_coordinates(); read_tdrive(); read_geometric_traj
            to their relevant files/classes
        Fix naming; consistency wrt get/find; clarity on all of the dihedral variables
            (what is dih_start, how is it different to di_starts etc)
        Perform checks after reading input (check_names_are_unique(), validate_info(), etc)
    CONSIDER:
        Remove / replace DefaultsMixin with inheritance, dict or some other solution
        Remove any repeated or unnecessary variables
            Should state be handled in ligand or run?
        Change the structure and type of some variables for clarity
            Do we access via index too often; should we use e.g. SimpleNamespaces/NamedTupleS?
        Be more strict about public/private class/method/function naming?
"""

import decimal
import os
import xml.etree.ElementTree as ET
from datetime import datetime
from typing import Any, Dict, List, Optional, Set, Tuple, Union
from xml.dom.minidom import parseString

import networkx as nx
import numpy as np
import qcelemental as qcel
from openmm import unit
from openmm.app import Aromatic, Double, PDBFile, Single, Topology, Triple
from openmm.app.element import Element
from pydantic import Field, validator
from qcelemental.models.types import Array
from rdkit import Chem

import qubekit
from qubekit.forcefield import (
    BaseForceGroup,
    HarmonicAngleForce,
    HarmonicBondForce,
    LennardJones126Force,
    PeriodicImproperTorsionForce,
    PeriodicTorsionForce,
    RBImproperTorsionForce,
    RBProperTorsionForce,
    VirtualSiteGroup,
)
from qubekit.molecules.components import Atom, Bond, TorsionDriveData
from qubekit.molecules.utils import RDKit, ReadInput
from qubekit.utils import constants
from qubekit.utils.datastructures import SchemaBase
from qubekit.utils.exceptions import (
    ConformerError,
    FileTypeError,
    MissingReferenceData,
    StereoChemistryError,
    TopologyMismatch,
)


class Molecule(SchemaBase):
    """Base class for ligands and proteins.

    The class is a simple representation of the molecule as a list of atom and bond objects, many attributes are then
    inferred from these core objects.
    """

    atoms: List[Atom] = Field(
        ..., description="A list of QUBEKit atom objects which make up the molecule."
    )
    bonds: Optional[List[Bond]] = Field(
        None,
        description="The list of QUBEKit bond objects which connect the individual atoms.",
    )
    coordinates: Optional[Array[float]] = Field(
        None,
        description="A numpy arrary of the current cartesian positions of each atom in angstrom, this must be of size (n_atoms, 3)",
    )
    multiplicity: int = Field(
        1,
        description="The integer multiplicity of the molecule which is used in QM calculations.",
    )
    name: str = Field(
        "unk",
        description="An optional name string which will be used in all file IO calls by default.",
    )
    provenance: Dict[str, Any] = Field(
        dict(creator="QUBEKit", version=qubekit.__version__),
        description="Information on the version and method used to create this molecule.",
    )
    extra_sites: VirtualSiteGroup = Field(
        VirtualSiteGroup(),
        description="A force object which records any virtual sistes in the molecule",
    )
    BondForce: Union[HarmonicBondForce] = Field(
        HarmonicBondForce(),
        description="A force object which records bonded interactions between pairs of atoms",
    )
    AngleForce: Union[HarmonicAngleForce] = Field(
        HarmonicAngleForce(),
        description="A force object which records angle interactions between atom triplets.",
    )
    TorsionForce: PeriodicTorsionForce = Field(
        PeriodicTorsionForce(),
        description="A force object which records torsion interactions between atom quartets, using a periodic function.",
    )
    ImproperTorsionForce: PeriodicImproperTorsionForce = Field(
        PeriodicImproperTorsionForce(),
        description="A force group which records improper torsion interactions between atom quartets using a periodic function.",
    )
    RBTorsionForce: RBProperTorsionForce = Field(
        RBProperTorsionForce(),
        description="A force group which records torsion interactions between atom quartets using a RB function.",
    )
    ImproperRBTorsionForce: RBImproperTorsionForce = Field(
        RBImproperTorsionForce(),
        description="A force object which records improper torsion interactions between atom quartets using a RB function.",
    )
    NonbondedForce: Union[LennardJones126Force] = Field(
        LennardJones126Force(),
        description="A force group which records atom nonbonded parameters.",
    )
    chargemol_coords: Optional[Array[float]] = Field(
        None,
        description="The coordinates used to calculate the chargemol quantities, "
        "this is a reorientated conformation",
    )

    @validator("coordinates", "chargemol_coords")
    def _reshape_coords(cls, coordinates: Optional[np.ndarray]) -> Optional[np.ndarray]:
        if coordinates is not None:
            return coordinates.reshape((-1, 3))
        else:
            return coordinates

    def __init__(
        self,
        atoms: List[Atom],
        bonds: Optional[List[Bond]] = None,
        coordinates: Optional[np.ndarray] = None,
        multiplicity: int = 1,
        name: str = "unk",
        routine: Optional[List[str]] = None,
        provenance: Optional[Dict[str, Any]] = None,
        **kwargs,
    ):
        """
        Init the molecule using the basic information.

        Note:
            This method updates the provanance info.

        Args:
            atoms:
                A list of QUBEKit atom objects in the molecule.
            bonds:
                A list of QUBEKit bond objects in the molecule.
            coordinates:
                A numpy array of the current cartesian positions of each atom, this must be of size (n_atoms, 3)
            multiplicity:
                The integer multiplicity of the molecule which is used in QM calculations.
            name:
                An optional name string which will be used in all file IO calls by default.
            routine:
                The set of strings which encode the routine information used to create the molecule.

            bool; is the current execution starting from the beginning (False) or restarting (True)?
        """
        # the way the molecule was made
        method = routine or ["__init__"]
        if provenance is None:
            new_provenance = dict(
                creator="QUBEKit", version=qubekit.__version__, routine=method
            )
        else:
            # make sure we respect the provenance when parsing a json file
            new_provenance = provenance
            new_provenance["routine"] = new_provenance["routine"]

        super(Molecule, self).__init__(
            atoms=atoms,
            bonds=bonds,
            multiplicity=multiplicity,
            name=name,
            coordinates=coordinates,
            provenance=new_provenance,
            **kwargs,
        )

    def to_topology(self) -> nx.Graph:
        """
        Build a networkx representation of the molecule.
        TODO add other attributes to the graph?
        """
        graph = nx.Graph()
        for atom in self.atoms:
            graph.add_node(atom.atom_index)

        for bond in self.bonds:
            graph.add_edge(bond.atom1_index, bond.atom2_index)
        return graph

    def to_file(self, file_name: str) -> None:
        """
        Write the molecule object to file working out the file type from the extension.
        Works with PDB, MOL, SDF, XYZ, Json any other we want?
        """
        if ".json" in file_name:
            with open(file_name, "w") as output:
                output.write(self.json(indent=2))
        else:
            return RDKit.mol_to_file(rdkit_mol=self.to_rdkit(), file_name=file_name)

    def generate_conformers(self, n_conformers: int) -> List[np.ndarray]:
        """
        Generate a list of conformers and return them this includes the input conformer

        Args:
            n_conformers: The number of conformers which should be generated.
        """
        rd_mol = self.to_rdkit()
        return RDKit.generate_conformers(rdkit_mol=rd_mol, conformer_no=n_conformers)

    def to_multiconformer_file(
        self, file_name: str, positions: List[np.ndarray]
    ) -> None:
        """
        Write the molecule to a file allowing multipule conformers.

        As the ligand object only holds one set of coordinates at once a list of coords can be passed here to allow
        multiconformer support.

        Args:
            file_name:
                The name of the file that should be created, the type is inferred by the suffix.
            positions:
                A list of Cartesian coordinates of shape (n_atoms, 3).
        """
        rd_mol = self.to_rdkit()
        rd_mol.RemoveAllConformers()
        # add the conformers
        if not isinstance(positions, list):
            positions = [
                positions,
            ]
        for conformer in positions:
            RDKit.add_conformer(rdkit_mol=rd_mol, conformer_coordinates=conformer)
        return RDKit.mol_to_multiconformer_file(rdkit_mol=rd_mol, file_name=file_name)

    def get_atom_with_name(self, name):
        """
        Search through the molecule for an atom with that name and return it when found
        :param name: The name of the atom we are looking for
        :return: The QUBE Atom object with the name
        """

        for atom in self.atoms:
            if atom.atom_name == name:
                return atom
        raise AttributeError("No atom found with that name.")

    def get_bond_between(self, atom1_index: int, atom2_index: int) -> Bond:
        """
        Try and find a bond between the two atom indices.

        The bond may not have the atoms in the expected order.

        Args:
            atom1_index:
                The index of the first atom in the atoms list.
            atom2_index:
                The index of the second atom in the atoms list.

        Returns:
            The bond object between the two target atoms.

        Raises:
            TopologyMismatch:
                When no bond can be found between the atoms.
        """
        target = [atom1_index, atom2_index]
        for bond in self.bonds:
            if bond.atom1_index in target and bond.atom2_index in target:
                return bond
        raise TopologyMismatch(
            f"There is no bond between atoms {atom1_index} and {atom2_index} in this molecule."
        )

    @property
    def has_unique_atom_names(self) -> bool:
        """
        Check if the molecule has unique atom names or not this will help with pdb file writing.
        """
        atom_names = set([atom.atom_name for atom in self.atoms])
        if len(atom_names) == self.n_atoms:
            return True
        return False

    @property
    def improper_torsions(self) -> Optional[List[Tuple[int, int, int, int]]]:
        """A list of improper atom tuples where the first atom is central."""

        improper_torsions = []
        topology = self.to_topology()
        for node in topology.nodes:
            near = sorted(list(nx.neighbors(topology, node)))
            # if the atom has 3 bonds it could be an improper
            # Check if an sp2 carbon or N
            if len(near) == 3 and (
                self.atoms[node].atomic_symbol == "C"
                or self.atoms[node].atomic_symbol == "N"
            ):
                # Store each combination of the improper torsion
                improper_torsions.append((node, near[0], near[1], near[2]))
        return improper_torsions or None

    @property
    def n_improper_torsions(self) -> int:
        """The number of unique improper torsions."""
        impropers = self.improper_torsions
        if impropers is None:
            return 0
        return len(impropers)

    @property
    def angles(self) -> Optional[List[Tuple[int, int, int]]]:
        """A List of angles from the topology."""

        angles = []
        topology = self.to_topology()
        for node in topology.nodes:
            bonded = sorted(list(nx.neighbors(topology, node)))

            # Check that the atom has more than one bond
            if len(bonded) < 2:
                continue

            # Find all possible angle combinations from the list
            for i in range(len(bonded)):
                for j in range(i + 1, len(bonded)):
                    atom1, atom3 = bonded[i], bonded[j]
                    angles.append((atom1, node, atom3))
        return angles or None

    @property
    def charge(self) -> int:
        """
        Return the integer charge of the molecule as the sum of the formal charge.
        """
        return sum([atom.formal_charge for atom in self.atoms])

    @property
    def n_angles(self) -> int:
        """The number of angles in the molecule."""
        angles = self.angles
        if angles is None:
            return 0
        return len(angles)

    def measure_bonds(self) -> Dict[Tuple[int, int], float]:
        """
        Find the length of all bonds in the molecule for the given conformer in  angstroms.

        Returns:
            A dictionary of the bond lengths stored by bond tuple.
        """

        bond_lengths = {}

        for bond in self.bonds:
            atom1 = self.coordinates[bond.atom1_index]
            atom2 = self.coordinates[bond.atom2_index]
            edge = (bond.atom1_index, bond.atom2_index)
            bond_lengths[edge] = np.linalg.norm(atom2 - atom1)

        return bond_lengths

    @property
    def n_bonds(self) -> int:
        """The number of bonds in the topology."""
        bonds = self.bonds
        if bonds is None:
            return 0
        return len(bonds)

    @property
    def dihedrals(
        self,
    ) -> Optional[Dict[Tuple[int, int], List[Tuple[int, int, int, int]]]]:
        """A list of all possible dihedrals that can be found in the topology."""

        dihedrals = {}
        topology = self.to_topology()
        # Work through the network using each edge as a central dihedral bond
        for edge in topology.edges:

            for start in list(nx.neighbors(topology, edge[0])):

                # Check atom not in main bond
                if start != edge[0] and start != edge[1]:

                    for end in list(nx.neighbors(topology, edge[1])):

                        # Check atom not in main bond
                        if end != edge[0] and end != edge[1]:

                            if edge not in dihedrals:
                                # Add the central edge as a key the first time it is used
                                dihedrals[edge] = [(start, edge[0], edge[1], end)]

                            else:
                                # Add the tuple to the correct key.
                                dihedrals[edge].append((start, edge[0], edge[1], end))

        return dihedrals or None

    @property
    def n_dihedrals(self) -> int:
        """The total number of dihedrals in the molecule."""
        dihedrals = self.dihedrals
        if dihedrals is None:
            return 0
        return sum([len(torsions) for torsions in dihedrals.values()])

    def find_rotatable_bonds(
        self, smirks_to_remove: Optional[List[str]] = None
    ) -> Optional[List[Bond]]:
        """
        Args:
            smirks_to_remove:
                Optional list of smirks patterns which will be discarded
                from the rotatable bonds
        Find all rotatable bonds in the molecule.
        Remove any groups which are not relevant for torsion scans.
            e.g. methyl / amine groups
        return:
            The rotatable bonds in the molecule to be used for torsion scans.
        """

        rotatable_bond_smarts = "[!$(*#*)&!D1:1]-&!@[!$(*#*)&!D1:2]"

        rotatable_matches = self.get_smarts_matches(rotatable_bond_smarts)
        if rotatable_matches is None:
            return None

        if smirks_to_remove is not None:
            for smirk in smirks_to_remove:
                matches_to_remove = self.get_smarts_matches(smirk)
                if matches_to_remove is not None:
                    for match in matches_to_remove:
                        try:
                            rotatable_matches.remove(match)
                        except ValueError:
                            try:
                                # If the match is not in the list, it may be in backwards
                                rotatable_matches.remove(tuple(reversed(match)))
                            except ValueError:
                                continue

        # gather a list of bond instances to return
        rotatable_bonds = [self.get_bond_between(*bond) for bond in rotatable_matches]

        return rotatable_bonds or None

    @property
    def n_rotatable_bonds(self) -> int:
        """The number of rotatable bonds."""
        rotatable_bonds = self.find_rotatable_bonds()
        if rotatable_bonds is None:
            return 0
        return len(rotatable_bonds)

    def symmetrise_nonbonded_parameters(self) -> bool:
        """
        Symmetrise all non-bonded force group parameters.

        Using the CIP rankings from RDKit apply symmetry to the non-bonded force group.

        Important:
            We respect the predefined parameters in the non-bonded force group which can be symmetrised.
        """
        # group atom types as they are in a different format to other types
        atom_types = {}
        for atom_index, cip_type in self.atom_types.items():
            atom_types.setdefault(cip_type, []).append((atom_index,))
        for atoms in atom_types.items():
            self._symmetrise_parameters(
                force_group=self.NonbondedForce, parameter_keys=atoms
            )

        return True

    def symmetrise_bonded_parameters(self) -> bool:
        """
        Symmetrise all bond and angle force group parameters.

        Using the CIP rankings from RDKit apply symmetry to the bond and angle force groups.

        Important:
            We respect the predefined parameters in the bond/angle force group which can be symmetrised.
        """

        for bonds in self.bond_types.values():
            self._symmetrise_parameters(
                force_group=self.BondForce, parameter_keys=bonds
            )

        for angles in self.angle_types.values():
            self._symmetrise_parameters(
                force_group=self.AngleForce, parameter_keys=angles
            )

        return True

    def _symmetrise_parameters(
        self, force_group: BaseForceGroup, parameter_keys: List[Tuple[int, ...]]
    ):
        """
        Internal method which applies symmetry to a group of parameter references in a particular force group.

        Args:
            force_group: The force group we should query for parameters.
            parameter_keys: The list of atom indices tuples that the symmetry should be applied to.
        """

        symmetry_attrs = force_group.symmetry_parameters()

        raw_parameter_values = {}
        for parameter_key in parameter_keys:
            param = force_group[parameter_key]
            for attr in symmetry_attrs:
                raw_parameter_values.setdefault(attr, []).append(getattr(param, attr))

        # now average the raw values
        for key, value in raw_parameter_values.items():
            raw_parameter_values[key] = np.array(value).mean()

        # now set back
        for parameter_key in parameter_keys:
            force_group.create_parameter(atoms=parameter_key, **raw_parameter_values)

    def measure_dihedrals(
        self,
    ) -> Optional[Dict[Tuple[int, int, int, int], np.ndarray]]:
        """
        For the given conformation measure the dihedrals in the topology in degrees.
        """
        dihedrals = self.dihedrals
        if dihedrals is None:
            return None

        dih_phis = {}

        for val in dihedrals.values():
            for torsion in val:
                # Calculate the dihedral angle in the molecule using the molecule data array.
                x1, x2, x3, x4 = [self.coordinates[torsion[i]] for i in range(4)]
                b1, b2, b3 = x2 - x1, x3 - x2, x4 - x3
                t1 = np.linalg.norm(b2) * np.dot(b1, np.cross(b2, b3))
                t2 = np.dot(np.cross(b1, b2), np.cross(b2, b3))
                dih_phis[torsion] = np.degrees(np.arctan2(t1, t2))

        return dih_phis

    def measure_angles(self) -> Optional[Dict[Tuple[int, int, int], np.ndarray]]:
        """
        For the given conformation measure the angles in the topology in degrees.
        """
        angles = self.angles
        if angles is None:
            return None

        angle_values = {}

        for angle in angles:
            x1 = self.coordinates[angle[0]]
            x2 = self.coordinates[angle[1]]
            x3 = self.coordinates[angle[2]]
            b1, b2 = x1 - x2, x3 - x2
            cosine_angle = np.dot(b1, b2) / (np.linalg.norm(b1) * np.linalg.norm(b2))
            angle_values[angle] = np.degrees(np.arccos(cosine_angle))

        return angle_values

    @property
    def n_atoms(self) -> int:
        """
        Calculate the number of atoms.
        """
        return len(self.atoms)

    def write_parameters(self, file_name: str):
        """
        Take the molecule's parameter set and write an xml file for the molecule.
        """

        tree = self._build_forcefield().getroot()
        messy = ET.tostring(tree, "utf-8")

        pretty_xml_as_string = parseString(messy).toprettyxml(indent="")

        with open(file_name, "w") as xml_doc:
            xml_doc.write(pretty_xml_as_string)

    def _build_forcefield(self):
        """
        Separates the parameters and builds an xml tree ready to be used.

        TODO how do we support OPLS combination rules.
        Important:
            The ordering here should not be changed due to the way sites have to be added.
        """

        # Create XML layout
        root = ET.Element("ForceField")

        ET.SubElement(
            root,
            "QUBEKit",
            attrib={
                "Version": qubekit.__version__,
                "Date": datetime.now().strftime("%Y_%m_%d"),
            },
        )
        AtomTypes = ET.SubElement(root, "AtomTypes")
        Residues = ET.SubElement(root, "Residues")

        resname = "QUP" if self.__class__.__name__ == "Protein" else "MOL"
        Residue = ET.SubElement(Residues, "Residue", name=resname)
        # declare atom `types` and properties
        for atom in self.atoms:
            atom_type = f"QUBE_{atom.atom_index}"
            ET.SubElement(
                AtomTypes,
                "Type",
                attrib={
                    "name": atom_type,
                    "class": str(atom.atom_index),
                    "element": atom.atomic_symbol,
                    "mass": str(atom.atomic_mass),
                },
            )

            ET.SubElement(
                Residue, "Atom", attrib={"name": atom.atom_name, "type": atom_type}
            )

        # add sites to Atomtypes, topology and nonbonded
        for i, site in enumerate(self.extra_sites, start=1):
            site_name = f"v-site{i}"
            site_class = f"X{i}"
            ET.SubElement(
                AtomTypes,
                "Type",
                attrib={"name": site_name, "class": site_class, "mass": "0"},
            )
            # for some reason we swap name and class here but it works !
            ET.SubElement(
                Residue, "Atom", attrib={"name": site_class, "type": site_name}
            )

        BondForce = ET.SubElement(
            root, self.BondForce.openmm_group(), attrib=self.BondForce.xml_data()
        )
        for parameter in self.BondForce:
            ET.SubElement(
                BondForce, parameter.openmm_type(), attrib=parameter.xml_data()
            )
            ET.SubElement(
                Residue,
                "Bond",
                attrib={"from": str(parameter.atoms[0]), "to": str(parameter.atoms[1])},
            )
        AngleForce = ET.SubElement(
            root, self.AngleForce.openmm_group(), attrib=self.AngleForce.xml_data()
        )
        for parameter in self.AngleForce:
            ET.SubElement(
                AngleForce, parameter.openmm_type(), attrib=parameter.xml_data()
            )
        if (
            self.TorsionForce.n_parameters > 0
            or self.ImproperTorsionForce.n_parameters > 0
        ):
            TorsionForce = ET.SubElement(
                root,
                self.TorsionForce.openmm_group(),
                attrib=self.TorsionForce.xml_data(),
            )
            for parameter in self.TorsionForce:
                ET.SubElement(
                    TorsionForce, parameter.openmm_type(), attrib=parameter.xml_data()
                )
            for parameter in self.ImproperTorsionForce:
                ET.SubElement(
                    TorsionForce, parameter.openmm_type(), attrib=parameter.xml_data()
                )
        if (
            self.RBTorsionForce.n_parameters > 0
            or self.ImproperRBTorsionForce.n_parameters > 0
        ):
            RBTorsion = ET.SubElement(
                root,
                self.RBTorsionForce.openmm_group(),
                attrib=self.RBTorsionForce.xml_data(),
            )
            for parameter in self.RBTorsionForce:
                ET.SubElement(
                    RBTorsion, parameter.openmm_type(), attrib=parameter.xml_data()
                )
            for parameter in self.ImproperRBTorsionForce:
                ET.SubElement(
                    RBTorsion, parameter.openmm_type(), attrib=parameter.xml_data()
                )

        # now we add more site info after general bonding
        for i, site in enumerate(self.extra_sites):
            site_data = site.xml_data()
            # we have to add its global index
            site_data["index"] = str(i + self.n_atoms)
            ET.SubElement(Residue, site.openmm_type(), attrib=site_data)

        NonbondedForce = ET.SubElement(
            root,
            self.NonbondedForce.openmm_group(),
            attrib=self.NonbondedForce.xml_data(),
        )
        for parameter in self.NonbondedForce:
            ET.SubElement(
                NonbondedForce, parameter.openmm_type(), attrib=parameter.xml_data()
            )

        for i, site in enumerate(self.extra_sites, start=1):
            site_name = f"v-site{i}"
            ET.SubElement(
                NonbondedForce,
                "Atom",
                attrib={
                    "charge": str(site.charge),
                    "epsilon": "0",
                    "sigma": "1",
                    "type": site_name,
                },
            )

        return ET.ElementTree(root)

    @property
    def bond_types(self) -> Dict[str, List[Tuple[int, int]]]:
        """
        Using the symmetry dict, give each bond a code. If any codes match, the bonds can be symmetrised.
        e.g. bond_symmetry_classes = {(0, 3): '2-0', (0, 4): '2-0', (0, 5): '2-0' ...}
        all of the above bonds (tuples) are of the same type (methyl H-C bonds in same region)
        This dict is then used to produce bond_types.
        bond_types is just a dict where the keys are the string code from above and the values are all
        of the bonds with that particular type.
        """
        atom_types = self.atom_types
        bond_symmetry_classes = {}
        for bond in self.bonds:
            bond_symmetry_classes[(bond.atom1_index, bond.atom2_index)] = (
                f"{atom_types[bond.atom1_index]}-" f"{atom_types[bond.atom2_index]}"
            )

        bond_types = {}
        for key, val in bond_symmetry_classes.items():
            bond_types.setdefault(val, []).append(key)

        bond_types = self._cluster_types(bond_types)
        return bond_types

    @property
    def angle_types(self) -> Dict[str, List[Tuple[int, int, int]]]:
        """
        Using the symmetry dict, give each angle a code. If any codes match, the angles can be symmetrised.
        e.g. angle_symmetry_classes = {(1, 0, 3): '3-2-0', (1, 0, 4): '3-2-0', (1, 0, 5): '3-2-0' ...}
        all of the above angles (tuples) are of the same type (methyl H-C-H angles in same region)
        angle_types is just a dict where the keys are the string code from the above and the values are all
        of the angles with that particular type.
        """
        atom_types = self.atom_types
        angle_symmetry_classes = {}
        for angle in self.angles:
            angle_symmetry_classes[angle] = (
                f"{atom_types[angle[0]]}-"
                f"{atom_types[angle[1]]}-"
                f"{atom_types[angle[2]]}"
            )

        angle_types = {}
        for key, val in angle_symmetry_classes.items():
            angle_types.setdefault(val, []).append(key)

        angle_types = self._cluster_types(angle_types)
        return angle_types

    @property
    def dihedral_types(self) -> Dict[str, List[Tuple[int, int, int, int]]]:
        """
        Using the symmetry dict, give each dihedral a code. If any codes match, the dihedrals can be clustered and their
        parameters should be the same, this is to be used in dihedral fitting so all symmetry equivalent dihedrals are
        optimised at the same time. dihedral_equiv_classes = {(0, 1, 2 ,3): '1-1-2-1'...} all of the tuples are the
        dihedrals index by topology and the strings are the symmetry equivalent atom combinations.
        """

        if self.n_dihedrals == 0:
            return {}

        atom_types = self.atom_types
        dihedral_symmetry_classes = {}
        for dihedral_set in self.dihedrals.values():
            for dihedral in dihedral_set:
                dihedral_symmetry_classes[tuple(dihedral)] = (
                    f"{atom_types[dihedral[0]]}-"
                    f"{atom_types[dihedral[1]]}-"
                    f"{atom_types[dihedral[2]]}-"
                    f"{atom_types[dihedral[3]]}"
                )

        dihedral_types = {}
        for key, val in dihedral_symmetry_classes.items():
            dihedral_types.setdefault(val, []).append(key)

        dihedral_types = self._cluster_types(dihedral_types)
        return dihedral_types

    @property
    def improper_types(self) -> Dict[str, List[Tuple[int, int, int, int]]]:
        """Using the atom symmetry types work out the improper types."""

        if self.n_improper_torsions == 0:
            return {}

        atom_types = self.atom_types
        improper_symmetry_classes = {}
        for dihedral in self.improper_torsions:
            improper_symmetry_classes[tuple(dihedral)] = (
                f"{atom_types[dihedral[0]]}-"
                f"{atom_types[dihedral[1]]}-"
                f"{atom_types[dihedral[2]]}-"
                f"{atom_types[dihedral[3]]}"
            )

        improper_types = {}
        for key, val in improper_symmetry_classes.items():
            improper_types.setdefault(val, []).append(key)

        improper_types = self._cluster_types(improper_types)
        return improper_types

    @staticmethod
    def _cluster_types(equiv_classes):
        """
        Function that helps the bond angle and dihedral class finders in clustering the types based on the forward and
        backward type strings.
        :return: clustered equiv class
        """

        new_classes = {}
        for key, item in equiv_classes.items():
            try:
                new_classes[key].extend(item)
            except KeyError:
                try:
                    new_classes[key[::-1]].extend(item)
                except KeyError:
                    new_classes[key] = item

        return new_classes

    @property
    def atom_types(self) -> Dict[int, str]:
        """Returns a dictionary of atom indices mapped to their class or None if there is no rdkit molecule."""

        return RDKit.find_symmetry_classes(self.to_rdkit())

    def to_rdkit(self) -> Chem.Mol:
        """
        Generate an rdkit representation of the QUBEKit ligand object.

        Here we build the molecule and assign the stereochemistry using the coordinates as we should always have a set of coordinates in the model.
        This allows us to skip complicated local vs global stereo chemistry checks however this could break in future.

        Returns:
            An rdkit representation of the molecule.
        """
        from qubekit.utils.helpers import _assert_wrapper

        # TODO what properties should be put in the rdkit molecule? Multiplicity?
        # make an editable molecule
        rd_mol = Chem.RWMol()
        if self.name is not None:
            rd_mol.SetProp("_Name", self.name)

        # when building the molecule we have to loop multiple times
        # so always make sure the indexing is the same in qube and rdkit
        for atom in self.atoms:
            rd_index = rd_mol.AddAtom(atom.to_rdkit())
            assert rd_index == atom.atom_index

        # now we need to add each bond, can not make a bond from python currently
        for bond in self.bonds:
            rd_mol.AddBond(*bond.indices)
            # now get the bond back to edit it
            rd_bond: Chem.Bond = rd_mol.GetBondBetweenAtoms(*bond.indices)
            rd_bond.SetIsAromatic(bond.aromatic)
            rd_bond.SetBondType(bond.rdkit_type)

        Chem.SanitizeMol(
            rd_mol,
            Chem.SANITIZE_ALL ^ Chem.SANITIZE_ADJUSTHS ^ Chem.SANITIZE_SETAROMATICITY,
        )
        # must use openff MDL model for compatibility
        Chem.SetAromaticity(rd_mol, Chem.AromaticityModel.AROMATICITY_MDL)

        # conformers
        rd_mol = RDKit.add_conformer(
            rdkit_mol=rd_mol, conformer_coordinates=self.coordinates
        )
        Chem.AssignStereochemistryFrom3D(rd_mol)

        # now we should check that the stereo has not been broken
        for rd_atom in rd_mol.GetAtoms():
            index = rd_atom.GetIdx()
            qb_atom = self.atoms[index]
            if qb_atom.stereochemistry is not None:
                with _assert_wrapper(StereoChemistryError):
                    assert qb_atom.stereochemistry == rd_atom.GetProp(
                        "_CIPCode"
                    ), f"StereoChemistry incorrect expected {qb_atom.stereochemistry} got {rd_atom.GetProp('_CIPCode')} for atom {qb_atom}"

        for rd_bond in rd_mol.GetBonds():
            index = rd_bond.GetIdx()
            qb_bond = self.bonds[index]
            if qb_bond.stereochemistry is not None:
                rd_bond.SetStereo(qb_bond.rdkit_stereo)
            rd_stereo = rd_bond.GetStereo()
            if qb_bond.stereochemistry == "E":
                with _assert_wrapper(StereoChemistryError):
                    assert (
                        rd_stereo == Chem.BondStereo.STEREOE
                    ), f"StereoChemistry incorrect expected E got {rd_stereo}"
            elif qb_bond.stereochemistry == "Z":
                with _assert_wrapper(StereoChemistryError):
                    assert (
                        rd_stereo == Chem.BondStereo.STEREOZ
                    ), f"StereoChemistry incorrect expected Z got {rd_stereo}"

        return Chem.Mol(rd_mol)

    def get_smarts_matches(self, smirks: str) -> Optional[List[Tuple[int, ...]]]:
        """
        Get substructure matches for a mapped SMARTS pattern.

        Args:
            smirks:
                The mapped SMARTS pattern that should be used to query the molecule.

        Returns:
            `None` if there are no matches, else a list of tuples of atom indices which match the tagged atoms in
            the SMARTS pattern. These are returned in the same order.
        """
        matches = RDKit.get_smirks_matches(rdkit_mol=self.to_rdkit(), smirks=smirks)
        if not matches:
            return None
        return matches

    def add_qm_scan(self, scan_data: TorsionDriveData) -> None:
        """
        Save the torsion drive data into the ligand object.
        """
        if scan_data.__class__ != TorsionDriveData:
            raise MissingReferenceData(
                "The reference data must be in the form of the torsion drive data class."
            )
        else:
            if self.qm_scans is None:
                self.qm_scans = []
            self.qm_scans.append(scan_data)

    def openmm_coordinates(self) -> unit.Quantity:
        """
        Convert the coordinates to an openMM quantity.

        Build a single set of coordinates for the molecule that work in openMM.
        Note this must be a single conformer, if multiple are given only the first is used.

        Returns:
            A openMM quantity wrapped array of the coordinates in angstrom.
        """
        return unit.Quantity(self.coordinates, unit.angstroms)

    def fix_net_charge(self):
        """
        Ensure the total is exactly equal to the ideal net charge of the molecule.
        If net charge is not an integer value, MM simulations can (ex/im)plode.
        """

        decimal.setcontext(decimal.Context(prec=7))
        round_to = decimal.Decimal(10) ** -6

        for param in self.NonbondedForce:
            param.charge = param.charge.quantize(round_to)

        atom_charges = sum(param.charge for param in self.NonbondedForce)
        extra = self.charge - atom_charges

        if self.extra_sites is not None:
            for site in self.extra_sites:
                site.charge = site.charge.quantize(round_to)
                extra -= site.charge

        if extra:
            last_atom_index = self.n_atoms - 1
            self.NonbondedForce[(last_atom_index,)].charge += extra

    def suffix(self) -> str:
        """
        For inheritance. Allows for unique filenames to be created
        where more molecules/fragments are scanned or worked on.
        """
        return ""


class Ligand(Molecule):
    """
    The Ligand class separates from proteins as we add fields to store QM calculations, such as the hessian and add more
    rdkit support methods.
    """

    hessian: Optional[Array[float]] = Field(
        None,
        description="The hessian matrix calculated for this molecule at the QM optimised geometry.",
    )
    qm_scans: Optional[List[TorsionDriveData]] = Field(
        None,
        description="The list of reference torsiondrive results which we can fit against.",
    )
    wbo: Optional[Array[float]] = Field(
        None, description="The WBO matrix calculated at the QM optimised geometry."
    )
    fragments: Optional[List["Fragment"]] = Field(
        default_factory=list,
        description="Fragments in the molecule with the bonds around which the fragments were built.",
    )

    def __init__(
        self,
        atoms: List[Atom],
        bonds: Optional[List[Bond]] = None,
        coordinates: Optional[np.ndarray] = None,
        multiplicity: int = 1,
        name: str = "unk",
        routine: Optional[Set] = None,
        provenance: Optional[Dict[str, Any]] = None,
        **kwargs,
    ):
        super(Ligand, self).__init__(
            atoms=atoms,
            bonds=bonds,
            coordinates=coordinates,
            multiplicity=multiplicity,
            name=name,
            routine=routine,
            provenance=provenance,
            **kwargs,
        )
        # make sure we have unique atom names
        self._validate_atom_names()

    @validator("hessian", "wbo", allow_reuse=True)
    def _reshape_matrix(cls, matrix: Optional[np.ndarray]) -> Optional[np.ndarray]:
        if matrix is not None:
            if len(matrix.shape) == 1:
                # the matrix is a flat list
                # so we need to make the matrix to be square
                length = int(np.sqrt(matrix.shape[0]))
                return matrix.reshape((length, length))
        return matrix

    @classmethod
    def from_rdkit(
        cls, rdkit_mol: Chem.Mol, name: Optional[str] = None, multiplicity: int = 1
    ) -> "Ligand":
        """
        Build an instance of a qubekit ligand directly from an rdkit molecule.

        Args:
            rdkit_mol:
                An instance of an rdkit.Chem.Mol from which the QUBEKit ligand should be built.
            name:
                The name that should be assigned to the molecule, this will overwrite any name already assigned.
            multiplicity:
                The multiplicity of the molecule, used in QM calculations.
        """
        if name is None:
            if rdkit_mol.HasProp("_Name"):
                name = rdkit_mol.GetProp("_Name")

        atoms = []
        bonds = []
        # Collect the atom names and bonds
        for rd_atom in rdkit_mol.GetAtoms():
            # make and atom
            qb_atom = Atom.from_rdkit(rd_atom=rd_atom)
            atoms.append(qb_atom)

        # now we need to make a list of bonds
        for rd_bond in rdkit_mol.GetBonds():
            qb_bond = Bond.from_rdkit(rd_bond=rd_bond)
            bonds.append(qb_bond)

        coords = rdkit_mol.GetConformer().GetPositions()
        bonds = bonds or None
        # method use to make the molecule
        routine = ["QUBEKit.ligand.from_rdkit"]
        return cls(
            atoms=atoms,
            bonds=bonds,
            coordinates=coords,
            multiplicity=multiplicity,
            name=name,
            routine=routine,
        )

    def has_ub_terms(self) -> bool:
        """Return `True` if the molecule has Ure-Bradly terms, as there are forces between non-bonded atoms."""
        for bond in self.BondForce:
            try:
                self.get_bond_between(*bond.atoms)
            except TopologyMismatch:
                return True
        return False

    def _to_ub_pdb(self, file_name: Optional[str] = None) -> None:
        """A privet method to write the molecule to a non-standard pdb file with connections for Urey-Bradly terms."""
        openmm_top = self.to_openmm_topology()
        PDBFile.writeFile(
            topology=openmm_top,
            positions=self.openmm_coordinates(),
            file=open(f"{file_name or self.name}.pdb", "w"),
        )

    @staticmethod
    def _check_file_name(file_name: str) -> None:
        """
        Make sure that if an unsupported file type is passed we can not make a molecule from it.
        """
        if ".xyz" in file_name:
            raise FileTypeError(
                "XYZ files can not be used to build ligands due to ambiguous bonding, "
                "please use pdb, mol, mol2 or smiles as input."
            )

    @classmethod
    def from_file(cls, file_name: str, multiplicity: int = 1) -> "Ligand":
        """
        Build a ligand from a supported input file.

        Args:
            file_name:
                The abs path to the file including the extension which determines how the file is read.
            multiplicity:
                The multiplicity of the molecule which is required for QM calculations.
        """
        cls._check_file_name(file_name=file_name)
        input_data = ReadInput.from_file(file_name=file_name)
        ligand = cls.from_rdkit(
            rdkit_mol=input_data.rdkit_mol,
            name=input_data.name,
            multiplicity=multiplicity,
        )
        # now edit the routine to include this call
        ligand.provenance["routine"].extend(
            ["QUBEKit.ligand.from_file", os.path.abspath(file_name)]
        )
        return ligand

    @classmethod
    def from_smiles(
        cls, smiles_string: str, name: str, multiplicity: int = 1
    ) -> "Ligand":
        """
        Build the ligand molecule directly from a non mapped smiles string.

        Args:
            smiles_string:
                The smiles string from which a molecule instance should be made.
            name:
                The name that should be assigned to the molecule.
            multiplicity:
                The multiplicity of the molecule, important for QM calculations.
        """
        input_data = ReadInput.from_smiles(smiles=smiles_string, name=name)
        ligand = cls.from_rdkit(
            rdkit_mol=input_data.rdkit_mol, name=name, multiplicity=multiplicity
        )
        # now edit the routine to include this command
        ligand.provenance["routine"].extend(
            ["QUBEKit.ligand.from_smiles", smiles_string]
        )
        return ligand

    def to_openmm_topology(self) -> Topology:
        """
        Convert the Molecule to a OpenMM topology representation.

        We assume we have a single molecule so a single chain is made with a single residue.
        Note this will not work with proteins as we will need to have distinct residues.

        Returns:
            An openMM topology object which can be used to construct a system.
        """
        topology = Topology()
        bond_types = {1: Single, 2: Double, 3: Triple}
        chain = topology.addChain()
        # create a molecule specific residue
        residue = topology.addResidue(name=self.name, chain=chain)
        # add atoms and keep track so we can add bonds
        top_atoms = []
        for atom in self.atoms:
            element = Element.getByAtomicNumber(atom.atomic_number)
            top_atom = topology.addAtom(
                name=atom.atom_name, element=element, residue=residue
            )
            top_atoms.append(top_atom)
        for bond in self.bonds:
            atom1 = top_atoms[bond.atom1_index]
            atom2 = top_atoms[bond.atom2_index]
            # work out the type
            if bond.aromatic:
                b_type = Aromatic
            else:
                b_type = bond_types[bond.bond_order]
            topology.addBond(
                atom1=atom1, atom2=atom2, type=b_type, order=bond.bond_order
            )
        # now check for Urey-Bradley terms
        for bond in self.BondForce:
            try:
                self.get_bond_between(*bond.atoms)
            except TopologyMismatch:
                # the bond is not in the bond list so add it as a u-b term
                atom1 = top_atoms[bond.atoms[0]]
                atom2 = top_atoms[bond.atoms[1]]
                # this is a fake bond used for U-B terms.
                topology.addBond(atom1=atom1, atom2=atom2, type=Single, order=1)

        return topology

    def to_smiles(
        self,
        isomeric: bool = True,
        explicit_hydrogens: bool = True,
        mapped: bool = False,
    ) -> str:
        """
        Create a canonical smiles representation for the molecule based on the input settings.

        Args:
            isomeric:
                If the smiles string should encode stereochemistry `True` or not `False`.
            explicit_hydrogens:
                If hydrogens should be explicitly encoded into the smiles string `True` or not `False`.
            mapped:
                If the smiles should encode the original atom ordering `True` or not `False` as this might be different
                from the canonical ordering.

        Returns:
            A smiles string which encodes the molecule with the desired settings.
        """
        return RDKit.get_smiles(
            rdkit_mol=self.to_rdkit(),
            isomeric=isomeric,
            explicit_hydrogens=explicit_hydrogens,
            mapped=mapped,
        )

    def generate_atom_names(self) -> None:
        """
        Generate a unique set of atom names for the molecule.
        """
        atom_names = {}
        for atom in self.atoms:
            symbol = atom.atomic_symbol
            if symbol not in atom_names:
                atom_names[symbol] = 1
            else:
                atom_names[symbol] += 1

            atom.atom_name = f"{symbol}{atom_names[symbol]}"

    def _validate_atom_names(self) -> None:
        """
        Check that the ligand has unique atom names if not generate a new set.
        """
        if not self.has_unique_atom_names:
            self.generate_atom_names()

    def to_qcschema(self, extras: Optional[Dict] = None) -> qcel.models.Molecule:
        """
        build a qcschema molecule from the ligand object, this is useful to interface with QCEngine and QCArchive.
        """
        import copy

        # make sure we have a conformer
        if self.coordinates == [] or self.coordinates is None:
            raise ConformerError(
                "The molecule must have a conformation to make a qcschema molecule."
            )
        coords = copy.deepcopy(self.coordinates)
        # input must be in bohr
        coords *= constants.ANGS_TO_BOHR
        # we do not store explicit bond order so guess at 1
        bonds = [
            (bond.atom1_index, bond.atom2_index, bond.bond_order) for bond in self.bonds
        ]
        mapped_smiles = self.to_smiles(
            isomeric=True, explicit_hydrogens=True, mapped=True
        )
        if extras is not None:
            extras["canonical_isomeric_explicit_hydrogen_mapped_smiles"] = mapped_smiles
        else:
            extras = {
                "canonical_isomeric_explicit_hydrogen_mapped_smiles": mapped_smiles
            }

        symbols = [atom.atomic_symbol for atom in self.atoms]
        schema_info = {
            "symbols": symbols,
            "geometry": coords,
            "connectivity": bonds,
            "molecular_charge": self.charge,
            "molecular_multiplicity": self.multiplicity,
            "extras": extras,
            "fix_com": True,
            "fix_orientation": True,
            "fix_symmetry": "c1",
        }
        return qcel.models.Molecule.from_data(schema_info, validate=True)

    def add_conformer(self, file_name: str) -> None:
        """
        Read the given input file extract  the conformers and save them to the ligand.
        TODO do we want to check that the connectivity is the same?
        """
        input_data = ReadInput.from_file(file_name=file_name)
        if input_data.coords is None:
            # get the coords from the rdkit molecule
            coords = input_data.rdkit_mol.GetConformer().GetPositions()
        else:
            if isinstance(input_data.coords, list):
                coords = input_data.coords[-1]
            else:
                coords = input_data.coords
        self.coordinates = coords

    def to_offxml(self, file_name: str, h_constraints: bool = True):
        """
        Build an offxml for the molecule and raise an error if we do not think this will be possible due to the presence
        of v-sites or if the potential can not be accurately transferred to an equivalent openff potential.

        Note:
            There are a limited number of currently supported potentials in openff without using smirnoff-plugins.
        """
        offxml = self._build_offxml(h_constraints=h_constraints)
        offxml.to_file(filename=file_name)

    def _build_offxml(self, h_constraints: bool):
        """
        Build the offxml force field from the molecule parameters.
        """
        from openff.toolkit.typing.engines.smirnoff import ForceField

        if (
            self.RBTorsionForce.n_parameters > 0
            or self.ImproperRBTorsionForce.n_parameters > 0
        ):
            raise NotImplementedError(
                "RBTorsions can not yet be safely converted into offxml format yet."
            )

        try:
            from chemper.graphs.cluster_graph import ClusterGraph
        except ModuleNotFoundError:
            raise ModuleNotFoundError(
                "chemper is required to make an offxml, please install with `conda install chemper -c conda-forge`."
            )

        offxml = ForceField(allow_cosmetic_attributes=True, load_plugins=True)
        offxml.author = f"QUBEKit_version_{qubekit.__version__}"
        offxml.date = datetime.now().strftime("%Y_%m_%d")
        rdkit_mol = self.to_rdkit()
        # Now loop over each potential function and translate the terms to the openff format
        if h_constraints:
            # add a generic h-bond constraint
            constraints = offxml.get_parameter_handler("Constraints")
            constraints.add_parameter(
                parameter_kwargs={"smirks": "[#1:1]-[*:2]", "id": "h-c1"}
            )
        bond_handler = offxml.get_parameter_handler("Bonds")
        bond_types = self.bond_types
        # for each bond type collection create a single smirks pattern
        for bonds in bond_types.values():
            graph = ClusterGraph(
                mols=[rdkit_mol], smirks_atoms_lists=[bonds], layers="all"
            )
            qube_bond = self.BondForce[bonds[0]]
            bond_handler.add_parameter(
                parameter_kwargs={
                    "smirks": graph.as_smirks(),
                    "length": qube_bond.length * unit.nanometers,
                    "k": qube_bond.k * unit.kilojoule_per_mole / unit.nanometers**2,
                }
            )

        angle_handler = offxml.get_parameter_handler("Angles")
        angle_types = self.angle_types
        for angles in angle_types.values():
            graph = ClusterGraph(
                mols=[rdkit_mol],
                smirks_atoms_lists=[angles],
                layers="all",
            )
            qube_angle = self.AngleForce[angles[0]]
            angle_handler.add_parameter(
                parameter_kwargs={
                    "smirks": graph.as_smirks(),
                    "angle": qube_angle.angle * unit.radian,
                    "k": qube_angle.k * unit.kilojoule_per_mole / unit.radians**2,
                }
            )

        proper_torsions = offxml.get_parameter_handler("ProperTorsions")
        torsion_types = self.dihedral_types
        for dihedrals in torsion_types.values():
            graph = ClusterGraph(
                mols=[rdkit_mol],
                smirks_atoms_lists=[dihedrals],
                layers="all",
            )
            qube_dihedral = self.TorsionForce[dihedrals[0]]
            proper_torsions.add_parameter(
                parameter_kwargs={
                    "smirks": graph.as_smirks(),
                    "k1": qube_dihedral.k1 * unit.kilojoule_per_mole,
                    "k2": qube_dihedral.k2 * unit.kilojoule_per_mole,
                    "k3": qube_dihedral.k3 * unit.kilojoule_per_mole,
                    "k4": qube_dihedral.k4 * unit.kilojoule_per_mole,
                    "periodicity1": qube_dihedral.periodicity1,
                    "periodicity2": qube_dihedral.periodicity2,
                    "periodicity3": qube_dihedral.periodicity3,
                    "periodicity4": qube_dihedral.periodicity4,
                    "phase1": qube_dihedral.phase1 * unit.radians,
                    "phase2": qube_dihedral.phase2 * unit.radians,
                    "phase3": qube_dihedral.phase3 * unit.radians,
                    "phase4": qube_dihedral.phase4 * unit.radians,
                    "idivf1": 1,
                    "idivf2": 1,
                    "idivf3": 1,
                    "idivf4": 1,
                }
            )
        improper_torsions = offxml.get_parameter_handler("ImproperTorsions")
        improper_types = self.improper_types
        for torsions in improper_types.values():
            impropers = [
                (improper[1], improper[0], *improper[2:]) for improper in torsions
            ]
            graph = ClusterGraph(
                mols=[rdkit_mol], smirks_atoms_lists=[impropers], layers="all"
            )
            qube_improper = self.ImproperTorsionForce[torsions[0]]
            # we need to multiply each k value by as they will be applied as trefoil see
            # <https://openforcefield.github.io/standards/standards/smirnoff/#impropertorsions> for more details
            # we assume we only have a k2 term for improper torsions via a periodic term
            improper_torsions.add_parameter(
                parameter_kwargs={
                    "smirks": graph.as_smirks(),
                    "k1": qube_improper.k2 * 3 * unit.kilojoule_per_mole,
                    "periodicity1": qube_improper.periodicity2,
                    "phase1": qube_improper.phase2 * unit.radians,
                }
            )

        # add a standard Electrostatic tag
        _ = offxml.get_parameter_handler(
            "Electrostatics", handler_kwargs={"scale14": 0.8333333333, "version": 0.3}
        )
        vdw_handler = offxml.get_parameter_handler("vdW")
        atom_types = {}
        for atom_index, cip_type in self.atom_types.items():
            atom_types.setdefault(cip_type, []).append((atom_index,))
        for sym_set in atom_types.values():
            graph = ClusterGraph(
                mols=[rdkit_mol], smirks_atoms_lists=[sym_set], layers="all"
            )
            qube_non_bond = self.NonbondedForce[sym_set[0]]
            vdw_handler.add_parameter(
                parameter_kwargs={
                    "smirks": graph.as_smirks(),
                    "epsilon": qube_non_bond.epsilon * unit.kilojoule_per_mole,
                    "sigma": qube_non_bond.sigma * unit.nanometers,
                }
            )
        library_charges = offxml.get_parameter_handler("LibraryCharges")
        charge_data = dict(
            (f"charge{param.atoms[0] + 1}", param.charge * unit.elementary_charge)
            for param in self.NonbondedForce
        )
        charge_data["smirks"] = self.to_smiles(mapped=True)
        library_charges.add_parameter(parameter_kwargs=charge_data)

<<<<<<< HEAD
        return offxml


class Fragment(Ligand):
    """
    A special case of a Ligand when it's a "subset" Fragment (potentially with extra hydrogens etc).
    """

    bond_indices: List[Tuple[int, int]] = Field(
        default_factory=list,
        description="The map indices of the atoms in the parent molecule that are involved in the bond. "
        "The fragment was built around these atoms. Note that one fragment might have more "
        "than one torsion bond for performance reasons.",
    )

    def suffix(self) -> str:
        """
        A string suffix for identifying this fragment
        """
        return f"_fragment_{self.bond_indices[0][0]}-{self.bond_indices[0][1]}"


Ligand.update_forward_refs()
=======
        if self.extra_sites.n_sites > 0:
            # use our local coordinate vsite plugin
            local_vsites = offxml.get_parameter_handler("LocalCoordinateVirtualSites")
            # we need to work around duplicate smirks patterns so we add them our self
            for i, site in enumerate(self.extra_sites):
                graph = ClusterGraph(
                    mols=[rdkit_mol],
                    smirks_atoms_lists=[
                        [
                            (
                                site.parent_index,
                                site.closest_a_index,
                                site.closest_b_index,
                            )
                        ]
                    ],
                    layers="all",
                )
                vsite_parameter = local_vsites._INFOTYPE(
                    **{
                        "smirks": graph.as_smirks(),
                        "name": f"site_{i}",
                        "x_local": site.p1 * unit.nanometers,
                        "y_local": site.p2 * unit.nanometers,
                        "z_local": site.p3 * unit.nanometers,
                        "charge": site.charge * unit.elementary_charge,
                        "epsilon": 0 * unit.kilojoule_per_mole,
                        "sigma": 1 * unit.nanometer,
                    }
                )
                local_vsites._parameters.append(vsite_parameter)

        return offxml
>>>>>>> e4e0c34e
<|MERGE_RESOLUTION|>--- conflicted
+++ resolved
@@ -1512,31 +1512,6 @@
         charge_data["smirks"] = self.to_smiles(mapped=True)
         library_charges.add_parameter(parameter_kwargs=charge_data)
 
-<<<<<<< HEAD
-        return offxml
-
-
-class Fragment(Ligand):
-    """
-    A special case of a Ligand when it's a "subset" Fragment (potentially with extra hydrogens etc).
-    """
-
-    bond_indices: List[Tuple[int, int]] = Field(
-        default_factory=list,
-        description="The map indices of the atoms in the parent molecule that are involved in the bond. "
-        "The fragment was built around these atoms. Note that one fragment might have more "
-        "than one torsion bond for performance reasons.",
-    )
-
-    def suffix(self) -> str:
-        """
-        A string suffix for identifying this fragment
-        """
-        return f"_fragment_{self.bond_indices[0][0]}-{self.bond_indices[0][1]}"
-
-
-Ligand.update_forward_refs()
-=======
         if self.extra_sites.n_sites > 0:
             # use our local coordinate vsite plugin
             local_vsites = offxml.get_parameter_handler("LocalCoordinateVirtualSites")
@@ -1570,4 +1545,25 @@
                 local_vsites._parameters.append(vsite_parameter)
 
         return offxml
->>>>>>> e4e0c34e
+
+
+class Fragment(Ligand):
+    """
+    A special case of a Ligand when it's a "subset" Fragment (potentially with extra hydrogens etc).
+    """
+
+    bond_indices: List[Tuple[int, int]] = Field(
+        default_factory=list,
+        description="The map indices of the atoms in the parent molecule that are involved in the bond. "
+        "The fragment was built around these atoms. Note that one fragment might have more "
+        "than one torsion bond for performance reasons.",
+    )
+
+    def suffix(self) -> str:
+        """
+        A string suffix for identifying this fragment
+        """
+        return f"_fragment_{self.bond_indices[0][0]}-{self.bond_indices[0][1]}"
+
+
+Ligand.update_forward_refs()