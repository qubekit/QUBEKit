--- conflicted
+++ resolved
@@ -1005,22 +1005,12 @@
             convergence="GAU",
             maxiter=molecule.iterations,
         )
-<<<<<<< HEAD
-        # errors are auto raised from the class so catch the result, and write to file
-        result_mol, _ = g_opt.optimise(
-            molecule=molecule,
-            allow_fail=True,
-            return_result=False,
-            qc_spec=qc_spec,
-            local_options=local_ops,
-=======
 
         # get some extra conformations
         # total of 10 including input, so 9 new ones
         geometries = molecule.generate_conformers(n_conformers=10)
         molecule.to_multiconformer_file(
             file_name="starting_coords.xyz", positions=geometries
->>>>>>> 12f6a289
         )
         opt_list = []
         with Pool(processes=molecule.threads) as pool:
@@ -1080,24 +1070,6 @@
             f"Starting qm_optimisation with program: {molecule.bonds_engine} basis: {molecule.basis} method: {molecule.theory}",
             major=True,
         )
-<<<<<<< HEAD
-        # TODO do we want the geometry optimiser to handle restarts?
-        qc_spec = QCOptions(
-            program=molecule.bonds_engine, method=molecule.theory, basis=molecule.basis
-        )
-        local_ops = LocalResource(cores=1, memory=1)
-        g_opt = GeometryOptimiser(
-            convergence=molecule.convergence,
-            maxiter=molecule.iterations,
-        )
-        # errors are auto raised from the class output is always dumped to file
-        qm_result, _ = g_opt.optimise(
-            molecule=molecule,
-            allow_fail=False,
-            return_result=False,
-            qc_spec=qc_spec,
-            local_options=local_ops,
-=======
         # TODO get this logic contained in one stage class with the pre_opt stage as well
         g_opt = GeometryOptimiser(
             program=molecule.bonds_engine,
@@ -1106,7 +1078,6 @@
             convergence="GAU_TIGHT",
             # lower the maxiter but try multiple coords
             maxiter=50,
->>>>>>> 12f6a289
         )
         geometries: List[np.ndarray] = molecule.conformers
 
