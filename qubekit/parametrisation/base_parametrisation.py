--- conflicted
+++ resolved
@@ -14,10 +14,7 @@
 if TYPE_CHECKING:
     from qubekit.molecules.ligand import Ligand
 
-<<<<<<< HEAD
 
-=======
->>>>>>> 5ca32c5d
 class Parametrisation(StageBase, abc.ABC):
     """
     Class of methods which perform the initial parametrisation for the molecule.
@@ -49,13 +46,8 @@
         ...
 
     def run(
-<<<<<<< HEAD
         self, molecule: "Ligand", input_files: Optional[List[str]] = None, **kwargs
     ) -> "Ligand":
-=======
-        self, molecule: Ligand, input_files: Optional[List[str]] = None, **kwargs
-    ) -> Ligand:
->>>>>>> 5ca32c5d
         """
         Parametrise the ligand using the current engine.
 
@@ -192,6 +184,4 @@
 
             return molecule
         except FileNotFoundError:
-            # Check what parameter engine we are using if not none then raise an error
-            if molecule.parameter_engine != "none":
-                raise FileNotFoundError("Molecule could not be serialised from OpenMM")+            raise FileNotFoundError("Molecule could not be serialised from OpenMM")