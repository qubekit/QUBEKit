--- conflicted
+++ resolved
@@ -45,13 +45,9 @@
         """Return the improper torsion ordering this parametrisation method uses."""
         ...
 
-<<<<<<< HEAD
-    def run(self, molecule: "Ligand", input_files: Optional[List[str]] = None, **kwargs) -> "Ligand":
-=======
     def _run(
         self, molecule: "Ligand", input_files: Optional[List[str]] = None, **kwargs
     ) -> "Ligand":
->>>>>>> 01022fa6
         """
         Parametrise the ligand using the current engine.
 
@@ -65,13 +61,7 @@
         system = self._build_system(molecule=molecule, input_files=input_files)
 
         # pass the indices of the bonded atoms around which the fragment was built
-<<<<<<< HEAD
-        filename = f'fragment_{molecule.bond_indices[0]}-{molecule.bond_indices[1]}.xml' \
-            if 'fragment' in kwargs \
-            else 'serialized.xml'
-=======
         filename = f"serialised{molecule.suffix()}.xml"
->>>>>>> 01022fa6
 
         self._serialise_system(system=system, filename=filename)
         self._gather_parameters(molecule=molecule, filename=filename)
@@ -80,13 +70,9 @@
             molecule.TorsionForce.ordering = self._improper_torsion_ordering()
         return molecule
 
-<<<<<<< HEAD
-    def _serialise_system(self, system: System, filename: str="serialised.xml") -> None:
-=======
     def _serialise_system(
         self, system: System, filename: str = "serialised.xml"
     ) -> None:
->>>>>>> 01022fa6
         """
         Serialise a openMM system to file so that the parameters can be gathered.
 
@@ -97,13 +83,9 @@
         with open(filename, "w+") as out:
             out.write(xml)
 
-<<<<<<< HEAD
-    def _gather_parameters(self, molecule: "Ligand", filename: str="serialised.xml") -> "Ligand":
-=======
     def _gather_parameters(
         self, molecule: "Ligand", filename: str = "serialised.xml"
     ) -> "Ligand":
->>>>>>> 01022fa6
         """
         This method parses the serialised xml file and collects the parameters and
         stores them back into the correct force group in the ligand.
