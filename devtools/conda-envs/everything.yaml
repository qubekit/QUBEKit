name: test
channels:
  - psi4
  - conda-forge
dependencies:
    # Base deps
  - python
  - pip

  # Testing
  - pytest
  - pytest-cov
  - deepdiff >=5.8.0

    # Core deps
<<<<<<< HEAD
  - openff-toolkit-base >=0.10.6
=======
  - openff-toolkit-base >=0.10.6, <0.11
>>>>>>> 01022fa6
  - openff-fragmenter
  - ambertools
  - pydantic
  - forcebalance
  - pymbar=3.0.7
  - rdkit
  - tqdm
  - torsiondrive
  - numpy >=1.18.1
  - chargemol
  - scipy
  - click
  - networkx >=2.4
  - matplotlib-base
  - qcengine >=0.18.0
  - qcelemental >=0.19.0
  - jinja2
  - typing-extensions

  # Optional
  - xtb-python
  - torchani
  - psi4=1.5
  - libint2=*=hc9558a2_9
  - dftd3
  - intel-openmp!=2019.5
  - msgpack-python
  - chemper

  - pip:
      - qforce==0.6.3<|MERGE_RESOLUTION|>--- conflicted
+++ resolved
@@ -13,11 +13,7 @@
   - deepdiff >=5.8.0
 
     # Core deps
-<<<<<<< HEAD
-  - openff-toolkit-base >=0.10.6
-=======
   - openff-toolkit-base >=0.10.6, <0.11
->>>>>>> 01022fa6
   - openff-fragmenter
   - ambertools
   - pydantic
