name: test
channels:
  - psi4
  - conda-forge
dependencies:
    # Base deps
  - python
  - pip

  # Testing
  - pytest
  - pytest-cov
  - deepdiff >=5.8.0

    # Core deps
<<<<<<< HEAD
  - openff-toolkit-base >=0.9.2
  - openff-fragmenter
=======
  - openff-toolkit-base >=0.10.6
>>>>>>> eb5d9c4b
  - ambertools
  - pydantic
  - forcebalance
  - pymbar=3.0.7
  - rdkit
  - tqdm
  - torsiondrive
  - numpy >=1.18.1
  - chargemol
  - scipy
  - click
  - networkx >=2.4
  - matplotlib-base
  - qcengine >=0.18.0
  - qcelemental >=0.19.0
  - jinja2
  - typing-extensions

  # Optional
  - xtb-python
  - torchani
  - psi4=1.5
  - libint2=*=hc9558a2_9
  - dftd3
  - intel-openmp!=2019.5
  - msgpack-python
  - chemper

  - pip:
      - qforce==0.6.3<|MERGE_RESOLUTION|>--- conflicted
+++ resolved
@@ -13,12 +13,8 @@
   - deepdiff >=5.8.0
 
     # Core deps
-<<<<<<< HEAD
-  - openff-toolkit-base >=0.9.2
+  - openff-toolkit-base >=0.10.6
   - openff-fragmenter
-=======
-  - openff-toolkit-base >=0.10.6
->>>>>>> eb5d9c4b
   - ambertools
   - pydantic
   - forcebalance
