import networkx as nx
import numpy as np
import pytest
from openff.toolkit.topology import Molecule as OFFMolecule
from rdkit.Chem import rdMolTransforms
from simtk import unit

from QUBEKit.ligand import Ligand
from QUBEKit.utils.exceptions import FileTypeError, SmartsError
from QUBEKit.utils.file_handling import get_data
from QUBEKit.utils.helpers import unpickle


@pytest.fixture
def acetone():
    """
    Make a ligand class from the acetone pdb.
    """
    return Ligand.from_file(file_name=get_data("acetone.sdf"))


def test_has_unique_names(acetone):
    """
    Make sure the method can correctly identify if a molecule has unique names.
    """
    assert acetone.has_unique_atom_names is True


def test_make_unique_names():
    """
    After loading a molecule with non unique atom names make sure a unique set is automatically generated.
    """
    # load the molecule with missing names
    mol = Ligand.from_file(get_data("missing_names.pdb"))
    # make sure they have been converted
    assert mol.has_unique_atom_names is True


def test_bonds(acetone):
    """Make sure after reading a molecule file that we have the correct set of bonds.
    This is done by comparing back to the rdkit molecule.
    """
    reference = [(0, 4), (0, 5), (0, 6), (0, 1), (1, 2), (1, 3), (3, 7), (3, 8), (3, 9)]
    # make sure all bonds present
    for bond in acetone.bonds:
        assert (bond.atom1_index, bond.atom2_index) in reference
    # make sure the number of bonds is the same
    assert len(reference) == acetone.n_bonds


def test_angles(acetone):
    """
    Make sure we identify all of the angles in acetone.
    """
    reference = [
        (1, 0, 4),
        (1, 0, 5),
        (1, 0, 6),
        (4, 0, 5),
        (4, 0, 6),
        (5, 0, 6),
        (0, 1, 2),
        (0, 1, 3),
        (2, 1, 3),
        (1, 3, 7),
        (1, 3, 8),
        (1, 3, 9),
        (7, 3, 8),
        (7, 3, 9),
        (8, 3, 9),
    ]
    for angle in acetone.angles:
        assert angle in reference

    assert len(reference) == acetone.n_angles


def test_dihedrals(acetone):
    """
    Make sure we can find all of the dihedrals in acetone.
    """
    reference = {
        (0, 1): [
            (4, 0, 1, 2),
            (4, 0, 1, 3),
            (5, 0, 1, 2),
            (5, 0, 1, 3),
            (6, 0, 1, 2),
            (6, 0, 1, 3),
        ],
        (1, 3): [
            (0, 1, 3, 7),
            (0, 1, 3, 8),
            (0, 1, 3, 9),
            (2, 1, 3, 7),
            (2, 1, 3, 8),
            (2, 1, 3, 9),
        ],
    }

    for bond, dihedrals in acetone.dihedrals.items():
        for torsion in dihedrals:
            assert torsion in reference[bond]
        assert len(dihedrals) == len(reference[bond])

    # now check the total number of dihedrals
    assert acetone.n_dihedrals == 12


def test_no_dihedrals():
    """
    Make sure we return None when no dihedrals are found in the molecule.
    """
    mol = Ligand.from_file(file_name=get_data("water.pdb"))
    assert mol.dihedrals is None
    assert mol.n_dihedrals == 0


def test_no_impropers():
    """
    Make sure we return None when no impropers are found in the molecule.
    """
    mol = Ligand.from_file(file_name=get_data("water.pdb"))
    assert mol.improper_torsions is None
    assert mol.n_improper_torsions == 0


def test_impropers(acetone):
    """
    Make sure all improper torsions can be found in acetone.
    note this is fragile as the definition of improper may change.
    """
    reference = [(1, 0, 2, 3)]
    for improper in acetone.improper_torsions:
        assert improper in reference

    assert acetone.n_improper_torsions == len(reference)


def test_coords(acetone):
    """
    Make sure that when reading an input file the coordinates are saved.
    """
    assert acetone.coords["input"].shape == (acetone.n_atoms, 3)


def test_bond_lengths(acetone):
    """
    Make sure we can measure bond lengths for a given conformer and the distances match those given by rdkit.
    """
    bond_lengths = acetone.measure_bonds(input_type="input")
    rdkit_mol = acetone.to_rdkit(input_type="input")
    for bond, length in bond_lengths.items():
        assert pytest.approx(
            rdMolTransforms.GetBondLength(rdkit_mol.GetConformer(), *bond) == length
        )


def test_measure_angles(acetone):
    """
    Make sure we can correctly measure all of the angles in the molecule.
    """
    angle_values = acetone.measure_angles(input_type="input")
    rdkit_mol = acetone.to_rdkit(input_type="input")
    for angle, value in angle_values.items():
        assert pytest.approx(
            rdMolTransforms.GetAngleDeg(rdkit_mol.GetConformer(), *angle) == value
        )


def test_measure_dihedrals(acetone):
    """
    Make sure we can correctly measure all dihedrals in the molecule.
    """
    dihedral_values = acetone.measure_dihedrals(input_type="input")
    rdkit_mol = acetone.to_rdkit(input_type="input")
    for dihedral, value in dihedral_values.items():
        assert pytest.approx(
            rdMolTransforms.GetDihedralDeg(rdkit_mol.GetConformer(), *dihedral) == value
        )


def test_measure_no_dihedrals():
<<<<<<< HEAD
    """Make sire None is returned when there are no dihedrals to measure."""
    mol = Ligand.from_file(file_name=get_data("water.pdb"))
=======
    """Make sure None is returned when there are no dihedrals to measure."""
    mol = Ligand(get_data("water.pdb"))
>>>>>>> 735adc6c
    assert mol.measure_dihedrals(input_type="input") is None


def test_get_atom(acetone):
    """
    Make sure we can pull the desired atom.
    """
    for atom in acetone.atoms:
        q_atom = acetone.get_atom_with_name(name=atom.atom_name)
        assert q_atom == atom


def test_get_atom_missing(acetone):
    """
    If we cannot find an atom with this name, make sure to throw an error.
    """
    with pytest.raises(AttributeError):
        acetone.get_atom_with_name(name="test")


def test_n_atoms(acetone):
    """
    Make sure all atoms are loaded into the system correctly.
    """
    assert acetone.n_atoms == 10


def test_rotatable_bonds_filtered(acetone):
    """
    For acetone while there are dihedrals we do not class these as rotatable as they are methyl, make sure
    this is true.
    """
    assert acetone.rotatable_bonds is None
    assert acetone.n_rotatable_bonds == 0


def test_no_rotatable_bonds():
    """
    If there are no dihedrals in the molecule make sure we return None.
    """
    mol = Ligand.from_file(file_name=get_data("water.pdb"))
    assert mol.rotatable_bonds is None
    assert mol.n_rotatable_bonds == 0


def test_rotatable_bonds():
    """
    Make sure we can find true rotatable bonds for a molecule.
    """
    mol = Ligand.from_file(file_name=get_data("biphenyl.pdb"))
    assert mol.rotatable_bonds == [
        (3, 4),
    ]
    assert mol.n_rotatable_bonds == 1


def test_atom_types(acetone):
    """
    Make sure we can assign atom types to a molecule based on the CIP rank.
    For acetone we epect the following types
    - all hydrogen
    - methyl carbons
    - carbonyl carbon
    - carbonyl oxygen
    """
    atom_types = acetone.atom_types
    unique_types = set(list(atom_types.values()))
    assert len(unique_types) == 4


def test_bond_types(acetone):
    """
    Make sure based on the given atom types we can create bond types.
    """
    bond_types = acetone.bond_types
    unique_types = set(list(bond_types.keys()))
    assert len(unique_types) == 3


def test_angle_types(acetone):
    """
    Make sure based on the given atom types that we can create angle types.
    """
    angle_types = acetone.angle_types
    unique_types = set(list(angle_types.keys()))
    assert len(unique_types) == 4


def test_dihedral_types(acetone):
    """
    Make sure based on the given atom types we can create dihedral types.
    """
    dihedral_types = acetone.dihedral_types
    unique_types = set(list(dihedral_types.keys()))
    assert len(unique_types) == 2


def test_improper_types(acetone):
    """
    Make sure based on the given atom types we can create improper types.
    """
    improper_types = acetone.improper_types
    unique_types = set(list(improper_types.keys()))
    assert len(unique_types) == 1


def test_repr():
    """Make sure the ligand repr works."""
    mol = Ligand.from_file(file_name=get_data("water.pdb"))
    repr(mol)


@pytest.mark.parametrize(
    "trunc", [pytest.param(True, id="Trunc"), pytest.param(False, id="No trunc")]
)
def test_str(trunc):
    """
    Make sure that the ligand str method does not raise an error.
    """
    mol = Ligand.from_file(file_name=get_data("water.pdb"))
    mol.__str__(trunc=trunc)


def test_to_openmm_coords(acetone):
    """
    Make sure we can convert the coordinates to openmm style coords
    """
    coords = acetone.openmm_coordinates(input_type="input")
    assert np.allclose(coords.in_units_of(unit.angstrom), acetone.coords["input"])


def test_pickle_round_trip(tmpdir, acetone):
    """
    test dumping a molecule to pickle and loading it back in.
    """
    with tmpdir.as_cwd():
        acetone.pickle(state="test")
        mols = unpickle()
        pickle_mol = mols["test"]
        for atom in acetone.atoms:
            pickle_atom = pickle_mol.get_atom_with_name(atom.atom_name)
            assert pickle_atom.__dict__ == atom.__dict__
        assert acetone.bonds == pickle_mol.bonds
        assert acetone.angles == pickle_mol.angles
        assert acetone.dihedrals == pickle_mol.dihedrals


def test_double_pickle(tmpdir, acetone):
    """
    Make sure we can add multiple pickled objects to the same file.
    """
    with tmpdir.as_cwd():
        acetone.pickle(state="input")
        # remove all coords
        acetone.coords["input"] = []
        acetone.pickle(state="after")

        # now check we have both states
        mols = unpickle()
        assert "after" in mols
        assert "input" in mols


@pytest.mark.parametrize(
    "file_name",
    [
        pytest.param("acetone.xyz", id="xyz"),
        pytest.param("acetone.pdb", id="pdb"),
        pytest.param("acetone.sdf", id="sdf"),
        pytest.param("acetone.mol", id="mol"),
    ],
)
def test_to_file(tmpdir, file_name, acetone):
    """
    Try and write out a molecule to the specified file type.
    """
    with tmpdir.as_cwd():
        acetone.to_file(file_name=file_name)


def test_to_file_fail(tmpdir, acetone):
    """
    Make sure an error is raised if we try and write to an unsupported file type.
    """
    with tmpdir.as_cwd():
        with pytest.raises(FileTypeError):
            acetone.to_file(file_name="badfile.smi")


def test_write_xyz_multiple_conformer(tmpdir):
    """
    Make sure we can write multiple conformer xyz files for a molecule.
    """
    with tmpdir.as_cwd():
        mol = Ligand.from_file(file_name=get_data("butane.pdb"))
        # fake a set of conformers
        coords = [mol.coords["input"], np.random.random((mol.n_atoms, 3))]
        mol.coords["traj"] = coords
        mol.to_file(input_type="traj", file_name="butane.xyz")

        # now read in the file again
        with open("butane.xyz") as xyz:
            lines = xyz.readlines()
            assert len(lines) == 2 * mol.n_atoms + 4


def test_sdf_round_trip(tmpdir, acetone):
    """
    Make sure we can write a molecule to pdb and load it back.
    """
    with tmpdir.as_cwd():
        acetone.to_file(input_type="input", file_name="test.sdf")

        mol2 = Ligand.from_file(file_name="test.sdf")
        for atom in acetone.atoms:
            pickle_atom = mol2.get_atom_with_name(atom.atom_name)
            assert pickle_atom.dict() == atom.dict()
        for i in range(acetone.n_bonds):
            assert acetone.bonds[i].dict() == mol2.bonds[i].dict()
        assert acetone.angles == mol2.angles
        assert acetone.dihedrals == mol2.dihedrals


@pytest.mark.parametrize(
    "file_name",
    [
        pytest.param("acetone.pdb", id="pdb"),
        pytest.param("acetone.mol2", id="mol2"),
        pytest.param("bace0.mol", id="mol"),
        pytest.param("bace0.sdf", id="sdf"),
    ],
)
def test_ligand_from_file(file_name):
    """
    For the given file type make sure rdkit can parse it and return the molecule.
    """
    mol = Ligand.from_file(file_name=get_data(file_name))
    assert mol.n_atoms > 1
    assert mol.n_bonds > 1
    assert mol.name is not None


def test_ligand_file_missing():
    """
    Make sure that if the file is missing we get an error.
    """
    with pytest.raises(FileNotFoundError):
        _ = Ligand.from_file(file_name="test.pdb")


def test_ligand_file_not_supported():
    """
    Make sure we raise an error when an unsupported file type is passed.
    """
    with pytest.raises(FileTypeError):
        _ = Ligand.from_file(file_name=get_data("bace0.xyz"))


@pytest.mark.parametrize(
    "file_name",
    [
        pytest.param("bace0.mol", id="mol"),
        pytest.param("bace0.sdf", id="sdf"),
        pytest.param("bace0.xyz", id="xyz"),
    ],
)
def test_add_conformers(file_name):
    """
    Load up the bace pdb and then add conformers to it from other file types.
    """
    mol = Ligand.from_file(file_name=get_data("bace0.pdb"))
    mol.add_conformers(file_name=get_data(file_name), input_type="mm")
    assert np.allclose(mol.coords["input"], mol.coords["mm"])


@pytest.mark.parametrize(
    "smiles",
    [
        pytest.param("C", id="No hydrogens"),
        pytest.param("[H]C([H])([H])[H]", id="Explicit hydrogens"),
    ],
)
def test_from_smiles(smiles):
    """
    Make sure hydrogens are added to a molecule when needed.
    """
    mol = Ligand.from_smiles(smiles_string=smiles, name="methane")
    # count the number of hydrogens
    hs = sum([1 for atom in mol.atoms if atom.atomic_symbol == "H"])
    assert hs == 4


def test_from_rdkit():
    """
    Make sure we can create a molecule directly from an rdkit object.
    """
    # load a molecule with openff
    offmol = OFFMolecule.from_file(file_path=get_data("bace0.sdf"))
    # make a ligand from the openff object
    mol = Ligand.from_rdkit(rdkit_mol=offmol.to_rdkit())
    # make sure we have the same molecule
    mol2 = Ligand.from_file(get_data("bace0.sdf"))
    for i in range(mol.n_atoms):
        atom1 = mol.atoms[i]
        atom2 = mol2.atoms[i]
        assert atom1.dict() == atom2.dict()
    for i in range(mol.n_bonds):
        bond1 = mol.bonds[i]
        bon2 = mol2.bonds[i]
        assert bond1.dict() == bon2.dict()

    assert np.allclose(mol.coords["input"], mol2.coords["input"])


@pytest.mark.parametrize(
    "molecule",
    [
        pytest.param("bace0.sdf", id="bace0 chiral"),
        pytest.param("12-dichloroethene.sdf", id="12dichloroethene bond stereo"),
    ],
)
def test_to_rdkit(molecule):
    """
    Make sure we can convert to rdkit.
    We test on bace which has a chiral center and 12-dichloroethane which has a stereo bond.
    """
    mol = Ligand.from_file(file_name=get_data(molecule))
    _ = mol.to_rdkit()


@pytest.mark.parametrize(
    "molecule, charge",
    [
        pytest.param("acetone.sdf", 0, id="acetone"),
        pytest.param("bace0.sdf", 1, id="bace0"),
        pytest.param("pyridine.sdf", 0, id="pyridine"),
    ],
)
def test_charge(molecule, charge):
    """
    Make sure that the charge is correctly identified.
    """
    mol = Ligand.from_file(file_name=get_data(molecule))
    assert mol.charge == charge


@pytest.mark.parametrize(
    "molecule",
    [
        pytest.param("pyridine.sdf", id="pyridine"),
        pytest.param("acetone.sdf", id="acetone"),
        pytest.param("bace0.sdf", id="bace0"),
    ],
)
def test_to_topology(molecule):
    """
    Make sure that a topology generated using qubekit matches an openff one.
    """
    mol = Ligand.from_file(file_name=get_data(molecule))
    offmol = OFFMolecule.from_file(file_path=get_data(molecule))
    assert (
        nx.algorithms.isomorphism.is_isomorphic(mol.to_topology(), offmol.to_networkx())
        is True
    )


def test_to_smiles_isomeric():
    """
    Make sure we can write out smiles strings with the correct settings.
    """
    # use bace as it has a chiral center
    mol = Ligand.from_file(file_name=get_data("bace0.sdf"))
    smiles = mol.to_smiles(isomeric=True, explicit_hydrogens=False, mapped=False)
    assert "@@" in smiles
    smiles = mol.to_smiles(isomeric=False, explicit_hydrogens=False, mapped=False)
    assert "@" not in smiles


def test_to_smiles_hydrogens(acetone):
    """
    Make sure the explicit hydrogens flag is respected.
    """
    smiles_h = acetone.to_smiles(isomeric=False, explicit_hydrogens=True, mapped=False)
    assert smiles_h == "[H][C]([H])([H])[C](=[O])[C]([H])([H])[H]"
    smiles = acetone.to_smiles(isomeric=False, explicit_hydrogens=False, mapped=False)
    assert smiles == "CC(C)=O"


def test_to_mapped_smiles():
    """
    Make sure the the mapped smiles flag is respected.
    """
    mol = Ligand.from_file(file_name=get_data("bace0.sdf"))
    no_map = mol.to_smiles(isomeric=True, explicit_hydrogens=True, mapped=False)
    mapped = mol.to_smiles(isomeric=True, explicit_hydrogens=True, mapped=True)
    assert no_map != mapped


def test_smarts_matches(acetone):
    """
    Make sure we can find the same environment matches as openff.
    """
    matches = acetone.get_smarts_matches(smirks="[#6:1](=[#8:2])-[#6]")
    off = OFFMolecule.from_file(file_path=get_data("acetone.sdf"))
    off_matches = off.chemical_environment_matches(query="[#6:1](=[#8:2])-[#6]")
    # check we match the same bonds
    assert set(off_matches) == set(matches)


def test_smarts_matches_bad_query(acetone):
    """
    Make sure an error is raised if we try and search with a bad smarts pattern.
    """
    with pytest.raises(SmartsError):
        acetone.get_smarts_matches(smirks="skfbj")


def test_smarts_no_matches(acetone):
    """
    Make sure None is returned if we have no matches.
    """
    matches = acetone.get_smarts_matches(smirks="[#16:1]")
    assert matches is None<|MERGE_RESOLUTION|>--- conflicted
+++ resolved
@@ -181,13 +181,8 @@
 
 
 def test_measure_no_dihedrals():
-<<<<<<< HEAD
-    """Make sire None is returned when there are no dihedrals to measure."""
+    """Make sure None is returned when there are no dihedrals to measure."""
     mol = Ligand.from_file(file_name=get_data("water.pdb"))
-=======
-    """Make sure None is returned when there are no dihedrals to measure."""
-    mol = Ligand(get_data("water.pdb"))
->>>>>>> 735adc6c
     assert mol.measure_dihedrals(input_type="input") is None
 
 
