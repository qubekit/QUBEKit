import networkx as nx
import numpy as np
import pytest
from openff.toolkit.topology import Molecule as OFFMolecule
from rdkit.Chem import rdMolTransforms
from simtk import unit

<<<<<<< HEAD
from QUBEKit.molecules import Ligand
from QUBEKit.utils.exceptions import ConformerError, FileTypeError
=======
from QUBEKit.ligand import Ligand
from QUBEKit.utils.exceptions import FileTypeError, SmartsError, TopologyMismatch
>>>>>>> 816c418b
from QUBEKit.utils.file_handling import get_data
from QUBEKit.utils.helpers import unpickle


@pytest.fixture
def acetone():
    """
    Make a ligand class from the acetone pdb.
    """
    return Ligand.from_file(file_name=get_data("acetone.sdf"))


def test_has_unique_names(acetone):
    """
    Make sure the method can correctly identify if a molecule has unique names.
    """
    assert acetone.has_unique_atom_names is True


def test_make_unique_names():
    """
    After loading a molecule with non unique atom names make sure a unique set is automatically generated.
    """
    # load the molecule with missing names
    mol = Ligand.from_file(get_data("missing_names.pdb"))
    # make sure they have been converted
    assert mol.has_unique_atom_names is True


def test_bonds(acetone):
    """Make sure after reading a molecule file that we have the correct set of bonds.
    This is done by comparing back to the rdkit molecule.
    """
    reference = [(0, 4), (0, 5), (0, 6), (0, 1), (1, 2), (1, 3), (3, 7), (3, 8), (3, 9)]
    # make sure all bonds present
    for bond in acetone.bonds:
        assert (bond.atom1_index, bond.atom2_index) in reference
    # make sure the number of bonds is the same
    assert len(reference) == acetone.n_bonds


def test_angles(acetone):
    """
    Make sure we identify all of the angles in acetone.
    """
    reference = [
        (1, 0, 4),
        (1, 0, 5),
        (1, 0, 6),
        (4, 0, 5),
        (4, 0, 6),
        (5, 0, 6),
        (0, 1, 2),
        (0, 1, 3),
        (2, 1, 3),
        (1, 3, 7),
        (1, 3, 8),
        (1, 3, 9),
        (7, 3, 8),
        (7, 3, 9),
        (8, 3, 9),
    ]
    for angle in acetone.angles:
        assert angle in reference

    assert len(reference) == acetone.n_angles


def test_dihedrals(acetone):
    """
    Make sure we can find all of the dihedrals in acetone.
    """
    reference = {
        (0, 1): [
            (4, 0, 1, 2),
            (4, 0, 1, 3),
            (5, 0, 1, 2),
            (5, 0, 1, 3),
            (6, 0, 1, 2),
            (6, 0, 1, 3),
        ],
        (1, 3): [
            (0, 1, 3, 7),
            (0, 1, 3, 8),
            (0, 1, 3, 9),
            (2, 1, 3, 7),
            (2, 1, 3, 8),
            (2, 1, 3, 9),
        ],
    }

    for bond, dihedrals in acetone.dihedrals.items():
        for torsion in dihedrals:
            assert torsion in reference[bond]
        assert len(dihedrals) == len(reference[bond])

    # now check the total number of dihedrals
    assert acetone.n_dihedrals == 12


def test_no_dihedrals():
    """
    Make sure we return None when no dihedrals are found in the molecule.
    """
    mol = Ligand.from_file(file_name=get_data("water.pdb"))
    assert mol.dihedrals is None
    assert mol.n_dihedrals == 0


def test_no_impropers():
    """
    Make sure we return None when no impropers are found in the molecule.
    """
    mol = Ligand.from_file(file_name=get_data("water.pdb"))
    assert mol.improper_torsions is None
    assert mol.n_improper_torsions == 0


def test_impropers(acetone):
    """
    Make sure all improper torsions can be found in acetone.
    note this is fragile as the definition of improper may change.
    """
    reference = [(1, 0, 2, 3)]
    for improper in acetone.improper_torsions:
        assert improper in reference

    assert acetone.n_improper_torsions == len(reference)


def test_coords(acetone):
    """
    Make sure that when reading an input file the coordinates are saved.
    """
    assert acetone.coordinates.shape == (acetone.n_atoms, 3)


def test_bond_lengths(acetone):
    """
    Make sure we can measure bond lengths for a given conformer and the distances match those given by rdkit.
    """
    bond_lengths = acetone.measure_bonds()
    rdkit_mol = acetone.to_rdkit()
    for bond, length in bond_lengths.items():
        assert pytest.approx(
            rdMolTransforms.GetBondLength(rdkit_mol.GetConformer(), *bond) == length
        )


def test_measure_angles(acetone):
    """
    Make sure we can correctly measure all of the angles in the molecule.
    """
    angle_values = acetone.measure_angles()
    rdkit_mol = acetone.to_rdkit()
    for angle, value in angle_values.items():
        assert pytest.approx(
            rdMolTransforms.GetAngleDeg(rdkit_mol.GetConformer(), *angle) == value
        )


def test_measure_dihedrals(acetone):
    """
    Make sure we can correctly measure all dihedrals in the molecule.
    """
    dihedral_values = acetone.measure_dihedrals()
    rdkit_mol = acetone.to_rdkit()
    for dihedral, value in dihedral_values.items():
        assert pytest.approx(
            rdMolTransforms.GetDihedralDeg(rdkit_mol.GetConformer(), *dihedral) == value
        )


def test_measure_no_dihedrals():
    """Make sure None is returned when there are no dihedrals to measure."""
    mol = Ligand.from_file(file_name=get_data("water.pdb"))
    assert mol.measure_dihedrals() is None


def test_get_atom(acetone):
    """
    Make sure we can pull the desired atom.
    """
    for atom in acetone.atoms:
        q_atom = acetone.get_atom_with_name(name=atom.atom_name)
        assert q_atom == atom


def test_get_atom_missing(acetone):
    """
    If we cannot find an atom with this name, make sure to throw an error.
    """
    with pytest.raises(AttributeError):
        acetone.get_atom_with_name(name="test")


def test_n_atoms(acetone):
    """
    Make sure all atoms are loaded into the system correctly.
    """
    assert acetone.n_atoms == 10


def test_rotatable_bonds_filtered(acetone):
    """
    For acetone while there are dihedrals we do not class these as rotatable as they are methyl, make sure
    this is true.
    """
    assert acetone.rotatable_bonds is None
    assert acetone.n_rotatable_bonds == 0


def test_no_rotatable_bonds():
    """
    If there are no dihedrals in the molecule make sure we return None.
    """
    mol = Ligand.from_file(file_name=get_data("water.pdb"))
    assert mol.rotatable_bonds is None
    assert mol.n_rotatable_bonds == 0


def test_rotatable_bonds():
    """
    Make sure we can find true rotatable bonds for a molecule.
    """
    mol = Ligand.from_file(file_name=get_data("biphenyl.pdb"))
    assert mol.rotatable_bonds == [
        (3, 4),
    ]
    assert mol.n_rotatable_bonds == 1


def test_atom_types(acetone):
    """
    Make sure we can assign atom types to a molecule based on the CIP rank.
    For acetone we epect the following types
    - all hydrogen
    - methyl carbons
    - carbonyl carbon
    - carbonyl oxygen
    """
    atom_types = acetone.atom_types
    unique_types = set(list(atom_types.values()))
    assert len(unique_types) == 4


def test_bond_types(acetone):
    """
    Make sure based on the given atom types we can create bond types.
    """
    bond_types = acetone.bond_types
    unique_types = set(list(bond_types.keys()))
    assert len(unique_types) == 3


def test_angle_types(acetone):
    """
    Make sure based on the given atom types that we can create angle types.
    """
    angle_types = acetone.angle_types
    unique_types = set(list(angle_types.keys()))
    assert len(unique_types) == 4


def test_dihedral_types(acetone):
    """
    Make sure based on the given atom types we can create dihedral types.
    """
    dihedral_types = acetone.dihedral_types
    unique_types = set(list(dihedral_types.keys()))
    assert len(unique_types) == 2


def test_improper_types(acetone):
    """
    Make sure based on the given atom types we can create improper types.
    """
    improper_types = acetone.improper_types
    unique_types = set(list(improper_types.keys()))
    assert len(unique_types) == 1


def test_repr():
    """Make sure the ligand repr works."""
    mol = Ligand.from_file(file_name=get_data("water.pdb"))
    repr(mol)


@pytest.mark.parametrize(
    "trunc", [pytest.param(True, id="Trunc"), pytest.param(False, id="No trunc")]
)
def test_str(trunc):
    """
    Make sure that the ligand str method does not raise an error.
    """
    mol = Ligand.from_file(file_name=get_data("water.pdb"))
    mol.__str__(trunc=trunc)


def test_to_openmm_coords(acetone):
    """
    Make sure we can convert the coordinates to openmm style coords
    """
    coords = acetone.openmm_coordinates()
    assert np.allclose(coords.in_units_of(unit.angstrom), acetone.coordinates)


def test_pickle_round_trip(tmpdir, acetone):
    """
    test dumping a molecule to pickle and loading it back in.
    """
    with tmpdir.as_cwd():
        acetone.pickle(state="test")
        mols = unpickle()
        pickle_mol = mols["test"]
        for atom in acetone.atoms:
            pickle_atom = pickle_mol.get_atom_with_name(atom.atom_name)
            assert pickle_atom.__dict__ == atom.__dict__
        assert acetone.bonds == pickle_mol.bonds
        assert acetone.angles == pickle_mol.angles
        assert acetone.dihedrals == pickle_mol.dihedrals


def test_double_pickle(tmpdir, acetone):
    """
    Make sure we can add multiple pickled objects to the same file.
    """
    with tmpdir.as_cwd():
        acetone.pickle(state="input")
        # remove all coords
        acetone.coordinates = None
        acetone.pickle(state="after")

        # now check we have both states
        mols = unpickle()
        assert "after" in mols
        assert "input" in mols


@pytest.mark.parametrize(
    "file_name",
    [
        pytest.param("acetone.xyz", id="xyz"),
        pytest.param("acetone.pdb", id="pdb"),
        pytest.param("acetone.sdf", id="sdf"),
        pytest.param("acetone.mol", id="mol"),
    ],
)
def test_to_file(tmpdir, file_name, acetone):
    """
    Try and write out a molecule to the specified file type.
    """
    with tmpdir.as_cwd():
        acetone.to_file(file_name=file_name)


def test_to_file_fail(tmpdir, acetone):
    """
    Make sure an error is raised if we try and write to an unsupported file type.
    """
    with tmpdir.as_cwd():
        with pytest.raises(FileTypeError):
            acetone.to_file(file_name="badfile.smi")


def test_write_xyz_multiple_conformer(tmpdir):
    """
    Make sure we can write multiple conformer xyz files for a molecule.
    """
    with tmpdir.as_cwd():
        mol = Ligand.from_file(file_name=get_data("butane.pdb"))
        # fake a set of conformers
        coords = [mol.coordinates, np.random.random((mol.n_atoms, 3))]
        mol.to_multiconformer_file(file_name="butane.xyz", positions=coords)

        # now read in the file again
        with open("butane.xyz") as xyz:
            lines = xyz.readlines()
            assert len(lines) == 2 * mol.n_atoms + 4


@pytest.mark.parametrize(
    "file_name",
    [
        pytest.param("acetone.pdb", id="pdb"),
        pytest.param("acetone.sdf", id="sdf"),
        pytest.param("acetone.xyz", id="xyz"),
    ],
)
def test_write_multi_conformer(tmpdir, acetone, file_name):
    """
    Make sure the each file type is supported.
    """
    with tmpdir.as_cwd():
        coords = [acetone.coordinates, np.random.random((acetone.n_atoms, 3))]
        acetone.to_multiconformer_file(file_name=file_name, positions=coords)


def test_sdf_round_trip(tmpdir, acetone):
    """
    Make sure we can write a molecule to pdb and load it back.
    """
    with tmpdir.as_cwd():
        acetone.to_file(file_name="test.sdf")

        mol2 = Ligand.from_file(file_name="test.sdf")
        for atom in acetone.atoms:
            pickle_atom = mol2.get_atom_with_name(atom.atom_name)
            assert pickle_atom.dict() == atom.dict()
        for i in range(acetone.n_bonds):
            assert acetone.bonds[i].dict() == mol2.bonds[i].dict()
        assert acetone.angles == mol2.angles
        assert acetone.dihedrals == mol2.dihedrals


@pytest.mark.parametrize(
    "file_name",
    [
        pytest.param("acetone.pdb", id="pdb"),
        pytest.param("acetone.mol2", id="mol2"),
        pytest.param("bace0.mol", id="mol"),
        pytest.param("bace0.sdf", id="sdf"),
    ],
)
def test_ligand_from_file(file_name):
    """
    For the given file type make sure rdkit can parse it and return the molecule.
    """
    mol = Ligand.from_file(file_name=get_data(file_name))
    assert mol.n_atoms > 1
    assert mol.n_bonds > 1
    assert mol.name is not None


def test_ligand_file_missing():
    """
    Make sure that if the file is missing we get an error.
    """
    with pytest.raises(FileNotFoundError):
        _ = Ligand.from_file(file_name="test.pdb")


def test_ligand_file_not_supported():
    """
    Make sure we raise an error when an unsupported file type is passed.
    """
    with pytest.raises(FileTypeError):
        _ = Ligand.from_file(file_name=get_data("bace0.xyz"))


@pytest.mark.parametrize(
    "file_name",
    [
        pytest.param("bace0.mol", id="mol"),
        pytest.param("bace0.sdf", id="sdf"),
        pytest.param("bace0.xyz", id="xyz"),
    ],
)
def test_add_conformers(file_name):
    """
    Load up the bace pdb and then add conformers to it from other file types.
    """
    mol = Ligand.from_file(file_name=get_data("bace0.pdb"))
    mol.coordinates = None
    mol.add_conformer(file_name=get_data(file_name))
    assert mol.coordinates.shape == (mol.n_atoms, 3)


@pytest.mark.parametrize(
    "smiles",
    [
        pytest.param("C", id="No hydrogens"),
        pytest.param("[H]C([H])([H])[H]", id="Explicit hydrogens"),
    ],
)
def test_from_smiles(smiles):
    """
    Make sure hydrogens are added to a molecule when needed.
    """
    mol = Ligand.from_smiles(smiles_string=smiles, name="methane")
    # count the number of hydrogens
    hs = sum([1 for atom in mol.atoms if atom.atomic_symbol == "H"])
    assert hs == 4


def test_from_rdkit():
    """
    Make sure we can create a molecule directly from an rdkit object.
    """
    # load a molecule with openff
    offmol = OFFMolecule.from_file(file_path=get_data("bace0.sdf"))
    # make a ligand from the openff object
    mol = Ligand.from_rdkit(rdkit_mol=offmol.to_rdkit())
    # make sure we have the same molecule
    mol2 = Ligand.from_file(get_data("bace0.sdf"))
    for i in range(mol.n_atoms):
        atom1 = mol.atoms[i]
        atom2 = mol2.atoms[i]
        assert atom1.dict() == atom2.dict()
    for i in range(mol.n_bonds):
        bond1 = mol.bonds[i]
        bon2 = mol2.bonds[i]
        assert bond1.dict() == bon2.dict()

    assert np.allclose(mol.coordinates, mol2.coordinates)

<<<<<<< HEAD
    assert np.allclose(mol.coords["input"], mol2.coords["input"])


def test_to_qcschema_no_conformer(acetone):
    """
    Make sure we raise an error when trying to make a qcelemental molecule with no coordinates.
    """
    with pytest.raises(ConformerError):
        acetone.to_qcschema(input_type="qm")


def test_to_qcschema(acetone):
    """
    Make sure we can convert to a valid qcelemental molecule.
    """
    qcel_mol = acetone.to_qcschema(input_type="input")
    assert qcel_mol.atomic_numbers.tolist() == [
        atom.atomic_number for atom in acetone.atoms
    ]
    assert len(qcel_mol.symbols) == acetone.n_atoms
    assert qcel_mol.geometry.shape == (acetone.n_atoms, 3)
=======

@pytest.mark.parametrize(
    "molecule",
    [
        pytest.param("bace0.sdf", id="bace0 chiral"),
        pytest.param("12-dichloroethene.sdf", id="12dichloroethene bond stereo"),
    ],
)
def test_to_rdkit(molecule):
    """
    Make sure we can convert to rdkit.
    We test on bace which has a chiral center and 12-dichloroethene which has a stereo bond.
    """
    from rdkit import Chem

    mol = Ligand.from_file(file_name=get_data(molecule))
    rd_mol = mol.to_rdkit()
    # make sure the atom and bond stereo match
    for atom in rd_mol.GetAtoms():
        qb_atom = mol.atoms[atom.GetIdx()]
        assert atom.GetIsAromatic() is qb_atom.aromatic
        if qb_atom.stereochemistry is not None:
            if qb_atom.stereochemistry == "S":
                assert atom.GetChiralTag() == Chem.CHI_TETRAHEDRAL_CCW
            else:
                assert atom.GetChiralTag() == Chem.CHI_TETRAHEDRAL_CW
    for bond in rd_mol.GetBonds():
        qb_bond = mol.bonds[bond.GetIdx()]
        assert qb_bond.aromatic is bond.GetIsAromatic()
        assert qb_bond.bond_order == bond.GetBondTypeAsDouble()
        if qb_bond.stereochemistry is not None:
            if qb_bond.stereochemistry == "E":
                assert bond.GetStereo() == Chem.BondStereo.STEREOE
            else:
                assert bond.GetStereo() == Chem.BondStereo.STEREOZ


@pytest.mark.parametrize(
    "molecule, charge",
    [
        pytest.param("acetone.sdf", 0, id="acetone"),
        pytest.param("bace0.sdf", 1, id="bace0"),
        pytest.param("pyridine.sdf", 0, id="pyridine"),
    ],
)
def test_charge(molecule, charge):
    """
    Make sure that the charge is correctly identified.
    """
    mol = Ligand.from_file(file_name=get_data(molecule))
    assert mol.charge == charge


@pytest.mark.parametrize(
    "molecule",
    [
        pytest.param("pyridine.sdf", id="pyridine"),
        pytest.param("acetone.sdf", id="acetone"),
        pytest.param("bace0.sdf", id="bace0"),
    ],
)
def test_to_topology(molecule):
    """
    Make sure that a topology generated using qubekit matches an openff one.
    """
    mol = Ligand.from_file(file_name=get_data(molecule))
    offmol = OFFMolecule.from_file(file_path=get_data(molecule))
    assert (
        nx.algorithms.isomorphism.is_isomorphic(mol.to_topology(), offmol.to_networkx())
        is True
    )


def test_to_smiles_isomeric():
    """
    Make sure we can write out smiles strings with the correct settings.
    """
    # use bace as it has a chiral center
    mol = Ligand.from_file(file_name=get_data("bace0.sdf"))
    smiles = mol.to_smiles(isomeric=True, explicit_hydrogens=False, mapped=False)
    assert "@@" in smiles
    smiles = mol.to_smiles(isomeric=False, explicit_hydrogens=False, mapped=False)
    assert "@" not in smiles


def test_to_smiles_hydrogens(acetone):
    """
    Make sure the explicit hydrogens flag is respected.
    """
    smiles_h = acetone.to_smiles(isomeric=False, explicit_hydrogens=True, mapped=False)
    assert smiles_h == "[H][C]([H])([H])[C](=[O])[C]([H])([H])[H]"
    smiles = acetone.to_smiles(isomeric=False, explicit_hydrogens=False, mapped=False)
    assert smiles == "CC(C)=O"


def test_to_mapped_smiles():
    """
    Make sure the the mapped smiles flag is respected.
    """
    mol = Ligand.from_file(file_name=get_data("bace0.sdf"))
    no_map = mol.to_smiles(isomeric=True, explicit_hydrogens=True, mapped=False)
    mapped = mol.to_smiles(isomeric=True, explicit_hydrogens=True, mapped=True)
    assert no_map != mapped


def test_smarts_matches(acetone):
    """
    Make sure we can find the same environment matches as openff.
    """
    matches = acetone.get_smarts_matches(smirks="[#6:1](=[#8:2])-[#6]")
    # make sure the atoms are in the correct order
    assert len(matches) == 1
    match = matches[0]
    assert acetone.atoms[match[0]].atomic_symbol == "C"
    assert acetone.atoms[match[1]].atomic_symbol == "O"
    # make sure these atoms are bonded
    _ = acetone.get_bond_between(*match)
    off = OFFMolecule.from_file(file_path=get_data("acetone.sdf"))
    off_matches = off.chemical_environment_matches(query="[#6:1](=[#8:2])-[#6]")
    # check we match the same bonds
    assert set(off_matches) == set(matches)


def test_smarts_matches_bad_query(acetone):
    """
    Make sure an error is raised if we try and search with a bad smarts pattern.
    """
    with pytest.raises(SmartsError):
        acetone.get_smarts_matches(smirks="skfbj")


def test_smarts_no_matches(acetone):
    """
    Make sure None is returned if we have no matches.
    """
    matches = acetone.get_smarts_matches(smirks="[#16:1]")
    assert matches is None


def test_get_bond_error(acetone):
    """
    Make sure an error is raised if we can not find a bond between to atoms.
    """
    with pytest.raises(TopologyMismatch):
        acetone.get_bond_between(atom1_index=4, atom2_index=9)
>>>>>>> 816c418b
<|MERGE_RESOLUTION|>--- conflicted
+++ resolved
@@ -5,13 +5,10 @@
 from rdkit.Chem import rdMolTransforms
 from simtk import unit
 
-<<<<<<< HEAD
+from QUBEKit.ligand import Ligand
+from QUBEKit.utils.exceptions import FileTypeError, SmartsError, TopologyMismatch
 from QUBEKit.molecules import Ligand
 from QUBEKit.utils.exceptions import ConformerError, FileTypeError
-=======
-from QUBEKit.ligand import Ligand
-from QUBEKit.utils.exceptions import FileTypeError, SmartsError, TopologyMismatch
->>>>>>> 816c418b
 from QUBEKit.utils.file_handling import get_data
 from QUBEKit.utils.helpers import unpickle
 
@@ -518,29 +515,6 @@
 
     assert np.allclose(mol.coordinates, mol2.coordinates)
 
-<<<<<<< HEAD
-    assert np.allclose(mol.coords["input"], mol2.coords["input"])
-
-
-def test_to_qcschema_no_conformer(acetone):
-    """
-    Make sure we raise an error when trying to make a qcelemental molecule with no coordinates.
-    """
-    with pytest.raises(ConformerError):
-        acetone.to_qcschema(input_type="qm")
-
-
-def test_to_qcschema(acetone):
-    """
-    Make sure we can convert to a valid qcelemental molecule.
-    """
-    qcel_mol = acetone.to_qcschema(input_type="input")
-    assert qcel_mol.atomic_numbers.tolist() == [
-        atom.atomic_number for atom in acetone.atoms
-    ]
-    assert len(qcel_mol.symbols) == acetone.n_atoms
-    assert qcel_mol.geometry.shape == (acetone.n_atoms, 3)
-=======
 
 @pytest.mark.parametrize(
     "molecule",
@@ -686,4 +660,23 @@
     """
     with pytest.raises(TopologyMismatch):
         acetone.get_bond_between(atom1_index=4, atom2_index=9)
->>>>>>> 816c418b
+
+
+def test_to_qcschema_no_conformer(acetone):
+    """
+    Make sure we raise an error when trying to make a qcelemental molecule with no coordinates.
+    """
+    with pytest.raises(ConformerError):
+        acetone.to_qcschema(input_type="qm")
+
+
+def test_to_qcschema(acetone):
+    """
+    Make sure we can convert to a valid qcelemental molecule.
+    """
+    qcel_mol = acetone.to_qcschema(input_type="input")
+    assert qcel_mol.atomic_numbers.tolist() == [
+        atom.atomic_number for atom in acetone.atoms
+    ]
+    assert len(qcel_mol.symbols) == acetone.n_atoms
+    assert qcel_mol.geometry.shape == (acetone.n_atoms, 3)