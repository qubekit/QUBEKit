#!/usr/bin/env python3

"""
For each atom with fewer than four bonds, generate a list of sample points in a spherical volume around the atoms.
Compare the change in ESP at each of these points for the QM-calculated ESP and the ESP with a v-site.
The v-site can be moved along pre-defined vectors; another v-site can also be added.
If the error is significantly reduced with one or two v-sites, then it is saved for the xml and written to an xyz.
See VirtualSites.fit() for fitting details.
"""

from typing import Dict, List, Optional, Tuple, Union

import numpy as np
from matplotlib import pyplot as plt
from matplotlib.cm import ScalarMappable

# DO NOT REMOVE THIS IMPORT. ALTHOUGH IT IS NOT EXPLICITLY CALLED, IT IS NEEDED FOR 3D PLOTTING.
from mpl_toolkits.mplot3d import Axes3D
from scipy.optimize import minimize

<<<<<<< HEAD
from QUBEKit.molecules import ExtraSite
=======
from QUBEKit.ligand import Ligand
>>>>>>> 816c418b
from QUBEKit.utils.constants import (
    ANGS_TO_NM,
    BOHR_TO_ANGS,
    ELECTRON_CHARGE,
    J_TO_KCAL_P_MOL,
    M_TO_ANGS,
    PI,
    VACUUM_PERMITTIVITY,
)
from QUBEKit.utils.helpers import append_to_log


class VirtualSites:
    """
    * Identify atoms which need a v-site.
    * Generate sample points in shells around that atom (shells are 1.4-2.0x the vdW radius).
    * Calculate the multipole expansion esp at all of those sample points.
    * Identify the vectors along which a single virtual site would sit, and two virtual sites would sit.
    * Move the virtual sites along this vector and vary the charges.
    * Calculate the monopole esp at all the sample points with each move.
    * Fit the positions and charges of the virtual sites, minimising the difference between the
    full multipole esp and the monopole esp with a virtual site.
    * Store the final locations and charges of the virtual sites, as well as the errors.
    * Plot the results

    Numpy arrays are used throughout for faster calculation of esp values.
    """

    # van der Waal's radii of atoms common in organic compounds; units: Angstroms
    vdw_radii: Dict[str, float] = {
        "H": 1.44,
        "B": 2.04,
        "C": 1.93,
        "N": 1.83,
        "O": 1.75,
        "F": 1.68,
        "P": 2.07,
        "S": 2.02,
        "Cl": 1.97,
        "Br": 2.10,
        "I": 2.25,
    }

    def __init__(self, molecule: Ligand, debug: bool = False):
        """
        :param molecule: The usual Ligand molecule object.
        :param debug: Running interactively or not. This will either show an interactive plot of the v-sites,
            or save an image with their final locations.
        """

        self.molecule: Ligand = molecule
        self.debug: bool = debug
        self.coords = self.molecule.coordinates

        # List of tuples where each tuple is the xyz coords of the v-site(s),
        # followed by their charge and index of the parent atom.
        # This list is extended with each atom which has (a) virtual site(s).
        # [((x, y, z), q, atom_index), ... ]
        self.v_sites_coords: List[Tuple[np.ndarray, float, int]] = []

        # Kept separate for graphing comparisons
        # These lists are reset for each atom with (a) virtual site - unlike v_sites_coords
        # [((x, y, z), q, atom_index)]
        self.one_site_coords: Optional[List[Tuple[np.ndarray, float, int]]] = None
        # [((x, y, z), q, atom_index), ((x, y, z), q, atom_index)]
        self.two_site_coords: Optional[List[Tuple[np.ndarray, float, int]]] = None

        # Reset for each new atom; initial params are irrelevant.
        self.site_errors: Dict[int, float] = {
            0: 5,
            1: 10,
            2: 15,
        }

        self.sample_points: Optional[List[np.ndarray]] = None
        self.no_site_esps: Optional[List[np.ndarray]] = None

    @staticmethod
    def spherical_to_cartesian(spherical_coords: np.ndarray) -> np.ndarray:
        """
        :return: Cartesian (x, y, z) coords from the spherical (r, theta, phi) coords.
        """
        r, theta, phi = spherical_coords
        return np.array(
            [
                r * np.sin(theta) * np.cos(phi),
                r * np.sin(theta) * np.sin(phi),
                r * np.cos(theta),
            ]
        )

    @staticmethod
    def xyz_distance(point1: np.ndarray, point2: np.ndarray) -> float:
        """
        :param point1: coordinates of a point
        :param point2: coordinates of another point
        :return: distance between the two points
        """
        return np.linalg.norm(point1 - point2)

    @staticmethod
    def monopole_esp_one_charge(charge: float, dist: float) -> float:
        """
        Calculate the esp from a monopole at a given distance
        :param charge: charge at atom centre
        :param dist: distance from sample_coords to atom_coords
                    (provided as argument to prevent repeated calculation)
        :return: monopole esp value
        """
        return (charge * ELECTRON_CHARGE * ELECTRON_CHARGE) / (
            4 * PI * VACUUM_PERMITTIVITY * dist
        )

    @staticmethod
    def monopole_esp_two_charges(
        charge1: float, charge2: float, dist1: float, dist2: float
    ) -> float:
        """
        Calculate the esp from a monopole with two charges, each a different distance from the point of measurement
        :return: monopole esp value
        """
        return (
            (ELECTRON_CHARGE * ELECTRON_CHARGE) / (4 * PI * VACUUM_PERMITTIVITY)
        ) * (charge1 / dist1 + charge2 / dist2)

    @staticmethod
    def monopole_esp_three_charges(
        charge1: float,
        charge2: float,
        charge3: float,
        dist1: float,
        dist2: float,
        dist3: float,
    ) -> float:
        """
        Calculate the esp from a monopole with three charges, each a different distance from the point of measurement
        :return: monopole esp value
        """
        return (
            (ELECTRON_CHARGE * ELECTRON_CHARGE) / (4 * PI * VACUUM_PERMITTIVITY)
        ) * (charge1 / dist1 + charge2 / dist2 + charge3 / dist3)

    @staticmethod
    def dipole_esp(
        dist_vector: np.ndarray, dipole_moment: np.ndarray, dist: float
    ) -> float:
        """
        Calculate the esp from a dipole at a given sample point.
        :param dist_vector: atom_coords - sample_coords
        :param dipole_moment: dipole moment xyz components from Chargemol output
        :param dist: distance from sample_coords to atom_coords
                    (provided as argument to prevent repeated calculation)
        :return: dipole esp value
        """
        return (dipole_moment * ELECTRON_CHARGE * ELECTRON_CHARGE).dot(dist_vector) / (
            4 * PI * VACUUM_PERMITTIVITY * dist ** 3
        )

    @staticmethod
    def quadrupole_moment_tensor(
        q_xy: float, q_xz: float, q_yz: float, q_x2_y2: float, q_3z2_r2: float
    ) -> np.ndarray:
        """
        :params: quadrupole moment components from Chargemol output
        :return: quadrupole moment tensor, M
        """
        return np.array(
            [
                [q_x2_y2 / 2 - q_3z2_r2 / 6, q_xy, q_xz],
                [q_xy, -q_x2_y2 / 2 - q_3z2_r2 / 6, q_yz],
                [q_xz, q_yz, q_3z2_r2 / 3],
            ]
        )

    @staticmethod
    def quadrupole_esp(
        dist_vector: np.ndarray, m_tensor: np.ndarray, dist: float
    ) -> float:
        """
        Calculate the esp from a quadrupole at a given distance.
        :param dist_vector: atom_coords - sample_coords
        :param m_tensor: quadrupole moment tensor calculated from Chargemol output
        :param dist: distance from sample_coords to atom_coords
                    (provided as argument to prevent repeated calculation)
        :return: quadrupole esp value
        """
        return (
            3
            * ELECTRON_CHARGE
            * ELECTRON_CHARGE
            * dist_vector.dot(m_tensor * (BOHR_TO_ANGS ** 2)).dot(dist_vector)
        ) / (8 * PI * VACUUM_PERMITTIVITY * dist ** 5)

    @staticmethod
    def cloud_penetration(a: float, b: float, dist: float) -> float:
        """
        Calculate the cloud penetration at a given distance from the atom centre.
        :param a: unitless quantity from DDEC output
        :param b: quantity from DDEC output in units 1/length
        :param dist: distance from sample_coords to atom_coords
        :return: cloud penetration term in SI units
        """
        return (
            (
                ELECTRON_CHARGE
                * ELECTRON_CHARGE
                / (VACUUM_PERMITTIVITY * BOHR_TO_ANGS ** 3)
            )
            * np.exp(a - b * dist)
            * (2 / (b * dist) + 1)
            / (b * b)
        )

    @staticmethod
    def generate_sample_points_relative(vdw_radius: float) -> List[np.ndarray]:
        """
        Generate evenly distributed points in a series of shells around the point (0, 0, 0)
        This uses fibonacci spirals to produce an even spacing of points on a sphere.

        radius of points are between 1.4-2.0x the vdW radius
        :return: list of numpy arrays where each array is the xyz coordinates of a sample point.
        """

        min_points_per_shell = 32
        shells = 5
        phi = PI * (3.0 - np.sqrt(5.0))

        relative_sample_points = []
        for shell in range(shells):
            shell += 1
            points_in_shell = min_points_per_shell * shell * shell
            # 1.4-2.0x the vdw_radius
            shell_radius = (1.4 + ((2.0 - 1.4) / shells) * shell) * vdw_radius

            for i in range(points_in_shell):
                y = 1 - (i / (points_in_shell - 1)) * 2
                y_rad = np.sqrt(1 - y * y) * shell_radius
                y *= shell_radius

                theta = i * phi

                x = np.cos(theta) * y_rad
                z = np.sin(theta) * y_rad

                relative_sample_points.append(np.array([x, y, z]))

        return relative_sample_points

    def generate_sample_points_atom(self, atom_index: int) -> List[np.ndarray]:
        """
        * Get the vdw radius of the atom which is being analysed
        * Using the relative sample points generated from generate_sample_points_relative():
            * Offset all of the points by the position of the atom coords
        :param atom_index: index of the atom around which a v-site will be fit
        :return: list of numpy arrays where each array is the xyz coordinates of a sample point.
        """

        atom = self.molecule.atoms[atom_index]
        atom_coords = self.coords[atom_index]
        vdw_radius = self.vdw_radii[atom.atomic_symbol]

        sample_points = VirtualSites.generate_sample_points_relative(vdw_radius)
        for point in sample_points:
            point += atom_coords

        return sample_points

    def generate_esp_atom(self, atom_index: int) -> List[float]:
        """
        Using the multipole expansion, calculate the esp at each sample point around an atom.
        :param atom_index: The index of the atom being analysed.
        :return: Ordered list of esp values at each sample point around the atom.
        """

        atom_coords = self.coords[atom_index]

        charge = self.molecule.ddec_data[atom_index].charge
        dip_data = self.molecule.dipole_moment_data[atom_index]
        dipole_moment = np.array([*dip_data.values()]) * BOHR_TO_ANGS

        quad_data = self.molecule.quadrupole_moment_data[atom_index]

        cloud_pen_data = self.molecule.cloud_pen_data[atom_index]
        a, b = cloud_pen_data.a, cloud_pen_data.b
        b /= BOHR_TO_ANGS

        no_site_esps = []
        for point in self.sample_points:
            dist = VirtualSites.xyz_distance(point, atom_coords)
            dist_vector = point - atom_coords

            mono_esp = VirtualSites.monopole_esp_one_charge(charge, dist)
            dipo_esp = VirtualSites.dipole_esp(dist_vector, dipole_moment, dist)

            m_tensor = VirtualSites.quadrupole_moment_tensor(*quad_data.values())
            quad_esp = VirtualSites.quadrupole_esp(dist_vector, m_tensor, dist)

            cloud_pen = VirtualSites.cloud_penetration(a, b, dist)

            v_total = (
                (mono_esp + dipo_esp + quad_esp + cloud_pen)
                * M_TO_ANGS
                * J_TO_KCAL_P_MOL
            )
            no_site_esps.append(v_total)

        return no_site_esps

    def generate_atom_mono_esp_two_charges(
        self, atom_index: int, site_charge: float, site_coords: np.ndarray
    ) -> List[float]:
        """
        With a virtual site, calculate the monopole esp at each sample point around an atom.
        :param atom_index: The index of the atom being analysed.
        :param site_charge: The charge of the virtual site.
        :param site_coords: numpy array of the xyz position of the virtual site.
        :return: Ordered list of esp values at each sample point around the atom.
        """

        atom_coords = self.coords[atom_index]
        # New charge of the atom, having removed the v-site's charge.
        atom_charge = self.molecule.ddec_data[atom_index].charge - site_charge

        v_site_esps = []
        for point in self.sample_points:
            dist = VirtualSites.xyz_distance(point, atom_coords)
            site_dist = VirtualSites.xyz_distance(point, site_coords)

            mono_esp = VirtualSites.monopole_esp_two_charges(
                atom_charge, site_charge, dist, site_dist
            )
            v_site_esps.append(mono_esp * M_TO_ANGS * J_TO_KCAL_P_MOL)

        return v_site_esps

    def generate_atom_mono_esp_three_charges(
        self,
        atom_index: int,
        q_a: float,
        q_b: float,
        site_a_coords: np.ndarray,
        site_b_coords: np.ndarray,
    ) -> List[float]:
        """
        Calculate the esp at each sample point when two virtual sites are placed around an atom.
        :param atom_index: The index of the atom being analysed.
        :param q_a: charge of v-site a
        :param q_b: charge of v-site b
        :param site_a_coords: coords of v-site a
        :param site_b_coords: coords of v-site b
        :return: ordered list of esp values at each sample point
        """

        atom_coords = self.coords[atom_index]
        # New charge of the atom, having removed the v-sites' charges.
        atom_charge = self.molecule.ddec_data[atom_index].charge - (q_a + q_b)

        v_site_esps = []
        for point in self.sample_points:
            dist = VirtualSites.xyz_distance(point, atom_coords)
            site_a_dist = VirtualSites.xyz_distance(point, site_a_coords)
            site_b_dist = VirtualSites.xyz_distance(point, site_b_coords)

            mono_esp = VirtualSites.monopole_esp_three_charges(
                atom_charge, q_a, q_b, dist, site_a_dist, site_b_dist
            )
            v_site_esps.append(mono_esp * M_TO_ANGS * J_TO_KCAL_P_MOL)

        return v_site_esps

    def get_vector_from_coords(
        self, atom_index: int, n_sites: int = 1, alt: bool = False
    ) -> Union[Tuple[np.ndarray, np.ndarray], np.ndarray]:
        """
        Given the coords of the atom which will have a v-site and its neighbouring atom(s) coords,
        calculate the vector along which the virtual site will sit.
        :param atom_index: The index of the atom being analysed.
        :param n_sites: The number of virtual sites being placed around the atom.
        :param alt: When placing two sites on an atom with two bonds, there are two placements.
            Is this the usual placement, or the alternative (rotated 90 degrees around the bisecting vector).
        :return Vector(s) along which the v-site will sit. (np array)
            These vectors are scaled dependent on the site's parent atom (see dict below)
        """

        atom = self.molecule.atoms[atom_index]
        atom_coords = self.coords[atom_index]

        # Vary max distance between virtual site and atom coords.
        scale_factor_dict = {
            "H": 1.0,
            "C": 1.0,
            "N": 0.8,
            "O": 1.0,
            "F": 1.0,
            "S": 1.0,
            "Cl": 1.5,
            "Br": 1.5,
            "I": 1.5,
            # May require additional
        }
        scale_factor = scale_factor_dict[atom.atomic_symbol]

        # TODO Differentiate between halogens and carbonyls for 2 site case
        #   (error currently low enough to be irrelevant)
        # e.g. halogens / carbonyls
        if len(atom.bonds) == 1:
            bonded_index = atom.bonds[0]  # [0] is used since bonds is a one item list
            bonded_coords = self.coords[bonded_index]
            r_ab = atom_coords - bonded_coords
            if n_sites == 1:
                return (r_ab / np.linalg.norm(r_ab)) * scale_factor
            return (r_ab / np.linalg.norm(r_ab)) * scale_factor, (
                r_ab / np.linalg.norm(r_ab)
            ) * scale_factor

        # e.g. oxygen
        if len(atom.bonds) == 2:
            bonded_index_b, bonded_index_c = atom.bonds
            bonded_coords_b = self.coords[bonded_index_b]
            bonded_coords_c = self.coords[bonded_index_c]
            r_ab = atom_coords - bonded_coords_b
            r_ac = atom_coords - bonded_coords_c
            if n_sites == 1:
                vec = r_ab + r_ac
                return (vec / np.linalg.norm(vec)) * scale_factor
            vec_a = r_ab + r_ac
            if alt:
                vec_b = np.cross(r_ab, r_ac)
            else:
                vec_b = np.cross((r_ab + r_ac), np.cross(r_ab, r_ac))
            return (vec_a / np.linalg.norm(vec_a)) * scale_factor, (
                vec_b / np.linalg.norm(vec_b)
            ) * scale_factor

        # e.g. nitrogen
        if len(atom.bonds) == 3:
            bonded_index_b, bonded_index_c, bonded_index_d = atom.bonds
            bonded_coords_b = self.coords[bonded_index_b]
            bonded_coords_c = self.coords[bonded_index_c]
            bonded_coords_d = self.coords[bonded_index_d]
            r_vec = np.cross(
                (bonded_coords_b - bonded_coords_c), (bonded_coords_d - bonded_coords_c)
            )
            if n_sites == 1:
                return (r_vec / np.linalg.norm(r_vec)) * scale_factor
            else:
                if atom.atomic_symbol == "N":
                    h_s = []
                    for atom_index in atom.bonds:
                        if self.molecule.atoms[atom_index].atomic_symbol == "H":
                            h_s.append(atom_index)
                    # Special case (amine group); position is slightly different
                    if len(h_s) == 2:
                        h_a_coords = self.coords[h_s[0]]
                        h_b_coords = self.coords[h_s[1]]
                        r_ha = atom_coords - h_a_coords
                        r_hb = atom_coords - h_b_coords

                        return (r_vec / np.linalg.norm(r_vec)) * scale_factor, (
                            (r_ha + r_hb) / np.linalg.norm(r_ha + r_hb)
                        ) * scale_factor
                return (r_vec / np.linalg.norm(r_vec)) * scale_factor, (
                    r_vec / np.linalg.norm(r_vec)
                ) * scale_factor

    def esp_from_lambda_and_charge(
        self, atom_index: int, q: float, lam: float, vec: np.ndarray
    ) -> List[float]:
        """
        Place a v-site at the correct position along the vector by scaling according to the lambda
        calculate the esp from the atom and the v-site.
        :param atom_index: index of the atom with a virtual site to be fit to
        :param q: charge of the virtual site
        :param lam: scaling of the vector along which the v-site sits
        :param vec: the vector along which the v-site sits
        :return: Ordered list of esp values at each sample point
        """

        # This is the current position of the v-site (moved by the fit() method)
        site_coords = (vec * lam) + self.coords[atom_index]
        return self.generate_atom_mono_esp_two_charges(atom_index, q, site_coords)

    def sites_coords_from_vecs_and_lams(
        self,
        atom_index: int,
        lam_a: float,
        lam_b: float,
        vec_a: np.ndarray,
        vec_b: np.ndarray,
    ) -> Tuple[np.ndarray, np.ndarray]:
        """
        Get the two virtual site coordinates from the vectors they sit along and the atom they are attached to.
        :param atom_index: The index of the atom being analysed.
        :param lam_a: scale factor for vec_a
        :param lam_b: scale factor for vec_b
        :param vec_a: vector deciding virtual site position
        :param vec_b: vector deciding virtual site position
        :return: tuple of np arrays which are the xyz coordinates of the v-sites
        """

        if len(self.molecule.atoms[atom_index].bonds) == 2:
            site_a_coords = (vec_a * lam_a) + (vec_b * lam_b) + self.coords[atom_index]
            site_b_coords = (vec_a * lam_a) - (vec_b * lam_b) + self.coords[atom_index]
        else:
            site_a_coords = (vec_a * lam_a) + self.coords[atom_index]
            site_b_coords = (vec_b * lam_b) + self.coords[atom_index]

        return site_a_coords, site_b_coords

    def esp_from_lambdas_and_charges(
        self,
        atom_index: int,
        q_a: float,
        q_b: float,
        lam_a: float,
        lam_b: float,
        vec_a: np.ndarray,
        vec_b: np.ndarray,
    ) -> List[float]:
        """
        Place v-sites at the correct positions along the vectors by scaling according to the lambdas
        calculate the esp from the atom and the v-sites.
        :param atom_index: The index of the atom being analysed.
        :param q_a: charge of v-site a
        :param q_b: charge of v-site b
        :param lam_a: scale factor for vec_a
        :param lam_b: scale factor for vec_b
        :param vec_a: vector deciding virtual site position
        :param vec_b: vector deciding virtual site position
        :return: Ordered list of esp values at each sample point
        """

        site_a_coords, site_b_coords = self.sites_coords_from_vecs_and_lams(
            atom_index, lam_a, lam_b, vec_a, vec_b
        )

        return self.generate_atom_mono_esp_three_charges(
            atom_index, q_a, q_b, site_a_coords, site_b_coords
        )

    def symm_esp_from_lambdas_and_charges(
        self,
        atom_index: int,
        q: float,
        lam: float,
        vec_a: np.ndarray,
        vec_b: np.ndarray,
    ) -> List[float]:
        """
        Symmetric version of the above. Charges and scale factors are the same for both virtual sites.
        Place v-sites at the correct positions along the vectors by scaling according to the lambdas
        calculate the esp from the atom and the v-sites.
        :param atom_index: The index of the atom being analysed.
        :param q: charge of v-sites a and b
        :param lam: scale factors for vecs a and b
        :param vec_a: vector deciding virtual site position
        :param vec_b: vector deciding virtual site position
        :return: Ordered list of esp values at each sample point
        """

        site_a_coords, site_b_coords = self.sites_coords_from_vecs_and_lams(
            atom_index, lam, lam, vec_a, vec_b
        )

        return self.generate_atom_mono_esp_three_charges(
            atom_index, q, q, site_a_coords, site_b_coords
        )

    def one_site_objective_function(
        self, q_lam: Tuple[float, float], atom_index: int, vec: np.ndarray
    ) -> float:
        """
        Add one site with charge q along vector vec, scaled by lam.
        return the sum of differences at each sample point between the ideal ESP and the calculated ESP.
        """
        site_esps = self.esp_from_lambda_and_charge(atom_index, *q_lam, vec)
        return sum(
            abs(no_site_esp - site_esp)
            for no_site_esp, site_esp in zip(self.no_site_esps, site_esps)
        )

    def two_sites_objective_function(
        self,
        qa_qb_lama_lamb: Tuple[float, float, float, float],
        atom_index: int,
        vec_a: np.ndarray,
        vec_b: np.ndarray,
    ) -> float:
        """
        Add two sites with charges qa, qb along vectors vec_a, vec_b, scaled by lama, lamb.
        return the sum of differences at each sample point between the ideal ESP and the calculated ESP.
        """
        site_esps = self.esp_from_lambdas_and_charges(
            atom_index, *qa_qb_lama_lamb, vec_a, vec_b
        )
        return sum(
            abs(no_site_esp - site_esp)
            for no_site_esp, site_esp in zip(self.no_site_esps, site_esps)
        )

    def symm_two_sites_objective_function(
        self,
        q_lam: Tuple[float, float],
        atom_index: int,
        vec_a: np.ndarray,
        vec_b: np.ndarray,
    ) -> float:
        """
        Add two sites with charge q along vectors vec_a, vec_b scaled by lam.
        This is the symmetric case since the charges and scale factors are the same for each site.
        return the sum of differences at each sample point between the ideal ESP and the calculated ESP.
        """
        site_esps = self.symm_esp_from_lambdas_and_charges(
            atom_index, *q_lam, vec_a, vec_b
        )
        return sum(
            abs(no_site_esp - site_esp)
            for no_site_esp, site_esp in zip(self.no_site_esps, site_esps)
        )

    def fit(self, atom_index: int):
        """
        The error for the objective functionsis defined as the sum of differences at each sample point
        between the ideal ESP and the ESP with and without sites.

        * The ESP is first calculated without any virtual sites, if the error is below 1.0, no fitting
        is carried out.
        * Virtual sites are added along pre-defined vectors, and the charges and scale factors of the vectors
        are fit to give the lowest errors.
        * This is done for single sites and two sites (sometimes in two orientations).
        * The two sites may be placed symmetrically, using the bool molecule.symmetry argument.
        * The errors from the sites are printed to terminal, and a plot is produced showing the positions,
        sample points, and charges.
        :param atom_index: The index of the atom being analysed.
        """

        n_sample_points = len(self.no_site_esps)

        # No site
        vec = self.get_vector_from_coords(atom_index, n_sites=1)
        no_site_error = self.one_site_objective_function((0, 1), atom_index, vec)
        self.site_errors[0] = no_site_error / n_sample_points

        if self.site_errors[0] <= 1.0:
            return

        # Bounds for fitting, format: charge, charge, lambda, lambda
        # Since the vectors are scaled to be 1 angstrom long, lambda makes the v-site distance -1 to 1 angstrom.
        bounds = ((-1.0, 1.0), (-1.0, 1.0), (-1.0, 1.0), (-1.0, 1.0))

        # One site
        one_site_fit = minimize(
            self.one_site_objective_function,
            np.array([0, 1]),
            args=(atom_index, vec),
            bounds=bounds[1:3],
        )
        self.site_errors[1] = one_site_fit.fun / n_sample_points
        q, lam = one_site_fit.x
        self.one_site_coords = [((vec * lam) + self.coords[atom_index], q, atom_index)]

        # 1 or 3 bonds
        if len(self.molecule.atoms[atom_index].bonds) != 2:
            vec_a, vec_b = self.get_vector_from_coords(atom_index, n_sites=2)
            two_site_fit = minimize(
                self.two_sites_objective_function,
                np.array([0.0, 0.0, 1.0, 1.0]),
                args=(atom_index, vec_a, vec_b),
                bounds=bounds,
            )
            self.site_errors[2] = two_site_fit.fun / n_sample_points
            q_a, q_b, lam_a, lam_b = two_site_fit.x
            site_a_coords, site_b_coords = self.sites_coords_from_vecs_and_lams(
                atom_index, lam_a, lam_b, vec_a, vec_b
            )
            self.two_site_coords = [
                (site_a_coords, q_a, atom_index),
                (site_b_coords, q_b, atom_index),
            ]

        # 2 bonds
        else:
            # Arbitrarily large error; this will be overwritten.
            final_err = 10000
            for alt in [True, False]:
                vec_a, vec_b = self.get_vector_from_coords(
                    atom_index, n_sites=2, alt=alt
                )
                if self.molecule.enable_symmetry:
                    two_site_fit = minimize(
                        self.symm_two_sites_objective_function,
                        np.array([0.0, 1.0]),
                        args=(atom_index, vec_a, vec_b),
                        bounds=bounds[1:3],
                    )
                    if (two_site_fit.fun / n_sample_points) < final_err:
                        final_err = two_site_fit.fun / n_sample_points
                        self.site_errors[2] = two_site_fit.fun / n_sample_points
                        q, lam = two_site_fit.x
                        q_a = q_b = q
                        lam_a = lam_b = lam
                        (
                            site_a_coords,
                            site_b_coords,
                        ) = self.sites_coords_from_vecs_and_lams(
                            atom_index, lam_a, lam_b, vec_a, vec_b
                        )
                        self.two_site_coords = [
                            (site_a_coords, q_a, atom_index),
                            (site_b_coords, q_b, atom_index),
                        ]
                else:
                    two_site_fit = minimize(
                        self.two_sites_objective_function,
                        np.array([0.0, 0.0, 1.0, 1.0]),
                        args=(atom_index, vec_a, vec_b),
                        bounds=bounds,
                    )
                    if (two_site_fit.fun / n_sample_points) < final_err:
                        final_err = two_site_fit.fun / n_sample_points
                        self.site_errors[2] = two_site_fit.fun / n_sample_points
                        q_a, q_b, lam_a, lam_b = two_site_fit.x
                        (
                            site_a_coords,
                            site_b_coords,
                        ) = self.sites_coords_from_vecs_and_lams(
                            atom_index, lam_a, lam_b, vec_a, vec_b
                        )
                        self.two_site_coords = [
                            (site_a_coords, q_a, atom_index),
                            (site_b_coords, q_b, atom_index),
                        ]

        max_err = self.molecule.v_site_error_factor
        if self.site_errors[0] < min(
            self.site_errors[1] * max_err, self.site_errors[2] * max_err
        ):
            append_to_log(
                "No virtual site placement has reduced the error significantly.",
                "plain",
                True,
            )
        elif self.site_errors[1] < self.site_errors[2] * max_err:
            append_to_log(
                "The addition of one virtual site was found to be best.", "plain", True
            )
            self.v_sites_coords.extend(self.one_site_coords)
            self.molecule.NonbondedForce[atom_index][0] -= self.one_site_coords[0][1]
            self.molecule.ddec_data[atom_index].charge -= self.one_site_coords[0][1]
        else:
            append_to_log(
                "The addition of two virtual sites was found to be best.", "plain", True
            )
            self.v_sites_coords.extend(self.two_site_coords)
            self.molecule.NonbondedForce[atom_index][0] -= (
                self.two_site_coords[0][1] + self.two_site_coords[1][1]
            )
            self.molecule.ddec_data[atom_index].charge -= (
                self.two_site_coords[0][1] + self.two_site_coords[1][1]
            )
        append_to_log(
            f"Errors (kcal/mol):\n"
            f"No Site     One Site     Two Sites\n"
            f"{self.site_errors[0]:.4f}      {self.site_errors[1]:.4f}       {self.site_errors[2]:.4f}",
            "plain",
            True,
        )
        self.plot(atom_index)

    def plot(self, atom_index: int):
        """
        Figure with three subplots.
        All plots show the atoms and bonds as balls and sticks; virtual sites are x's; sample points are dots.
            * Plot showing the positions of the sample points.
            * Plot showing the position of a single virtual site.
            * Plot showing the positions of two virtual sites.
        Errors are included to show the impact of virtual site placements.
        """

        fig = plt.figure(figsize=plt.figaspect(0.33), tight_layout=True)
        # fig.suptitle('Virtual Site Placements', fontsize=20)

        norm = plt.Normalize(vmin=-1.0, vmax=1.0)
        cmap = "cool"

        samp_plt = fig.add_subplot(1, 3, 1, projection="3d")
        one_plt = fig.add_subplot(1, 3, 2, projection="3d")
        two_plt = fig.add_subplot(1, 3, 3, projection="3d")

        plots = [samp_plt, one_plt, two_plt]

        # List of tuples where each tuple is the xyz atom coords, followed by their partial charge
        atom_points = [
            (coord, atom_data[0])  # [((x, y, z), q), ... ]
            for coord, atom_data in zip(self.coords, self.molecule.NonbondedForce)
        ]

        # Add atom positions to all subplots
        for i, plot in enumerate(plots):
            plot.scatter(
                xs=[i[0][0] for i in atom_points],
                ys=[i[0][1] for i in atom_points],
                zs=[i[0][2] for i in atom_points],
                c=[i[1] for i in atom_points],
                marker="o",
                s=200,
                cmap=cmap,
                norm=norm,
            )

            # Plot the bonds as connecting lines
            for bond in self.molecule.bonds:
                plot.plot(
                    xs=[
                        self.coords[bond.atom1_index][0],
                        self.coords[bond.atom2_index][0],
                    ],
                    ys=[
                        self.coords[bond.atom1_index][1],
                        self.coords[bond.atom2_index][1],
                    ],
                    zs=[
                        self.coords[bond.atom1_index][2],
                        self.coords[bond.atom2_index][2],
                    ],
                    c="darkslategrey",
                    alpha=0.5,
                )

        # Left subplot contains the sample point positions
        samp_plt.scatter(
            xs=[i[0] for i in self.sample_points],
            ys=[i[1] for i in self.sample_points],
            zs=[i[2] for i in self.sample_points],
            c="darkslategrey",
            marker="o",
            s=5,
        )
        samp_plt.title.set_text(
            f"Sample Points Positions\nError: {self.site_errors[0]: .5}"
        )

        # Centre subplot contains the single v-site
        one_plt.scatter(
            xs=[i[0][0] for i in self.one_site_coords],
            ys=[i[0][1] for i in self.one_site_coords],
            zs=[i[0][2] for i in self.one_site_coords],
            c=[i[1] for i in self.one_site_coords],
            marker="x",
            s=200,
            cmap=cmap,
            norm=norm,
        )
        one_plt.title.set_text(f"One Site Position\nError: {self.site_errors[1]: .5}")

        # Right subplot contains the two v-sites
        two_plt.scatter(
            xs=[i[0][0] for i in self.two_site_coords],
            ys=[i[0][1] for i in self.two_site_coords],
            zs=[i[0][2] for i in self.two_site_coords],
            c=[i[1] for i in self.two_site_coords],
            marker="x",
            s=200,
            cmap=cmap,
            norm=norm,
        )
        two_plt.title.set_text(f"Two Sites Positions\nError: {self.site_errors[2]: .5}")

        sm = ScalarMappable(norm=norm, cmap=cmap)
        sm.set_array([])
        cbar = fig.colorbar(sm)
        cbar.ax.set_title("charge")

        plt.tight_layout()

        if not self.debug:
            atomic_symbol = self.molecule.atoms[atom_index].atomic_symbol
            plt.savefig(
                f"{self.molecule.name}_{atomic_symbol}{atom_index}_virtual_sites.png"
            )

        # Prevent memory leaks
        plt.close()

    def write_xyz(self):
        """
        Write an xyz file containing the atom and virtual site coordinates.
        """

        with open("xyz_with_extra_point_charges.xyz", "w+") as xyz_file:
            xyz_file.write(
                f"{len(self.molecule.atoms) + len(self.v_sites_coords)}\n"
                f"xyz file generated with QUBEKit.\n"
            )
            for atom_index, atom in enumerate(self.coords):
                xyz_file.write(
                    f"{self.molecule.atoms[atom_index].atomic_symbol}       {atom[0]: .10f}   {atom[1]: .10f}   {atom[2]: .10f}"
                    f"   {self.molecule.NonbondedForce[atom_index][0]: .6f}\n"
                )

                for site in self.v_sites_coords:
                    if site[2] == atom_index:
                        xyz_file.write(
                            f"X       {site[0][0]: .10f}   {site[0][1]: .10f}   {site[0][2]: .10f}   {site[1]: .6f}\n"
                        )

    def save_virtual_sites(self):
        """
        Take the v_site_coords generated and insert them into the Ligand object as molecule.extra_sites.

        Uses the coordinates to generate the necessary position vectors to be used in the xml.
        """

        extra_sites = dict()
        topology = self.molecule.to_topology()
        for site_number, site in enumerate(self.v_sites_coords):

            site_data = ExtraSite()

            site_coords, site_charge, parent = site
            site_data.charge = site_charge

            closest_atoms = list(topology.neighbors(parent))
            if (len(closest_atoms) < 2) or (len(self.molecule.atoms[parent].bonds) > 3):
                for atom in list(topology.neighbors(closest_atoms[0])):
                    if atom not in closest_atoms and atom != parent:
                        closest_atoms.append(atom)
                        break

            # Get the xyz coordinates of the reference atoms
            parent_coords = self.coords[parent]
            close_a_coords = self.coords[closest_atoms[0]]
            close_b_coords = self.coords[closest_atoms[1]]

            site_data.parent_index = parent
            site_data.closest_a_index = closest_atoms[0]
            site_data.closest_b_index = closest_atoms[1]

            parent_atom = self.molecule.atoms[parent]
            if parent_atom.atomic_symbol == "N" and len(parent_atom.bonds) == 3:
                close_c_coords = self.coords[closest_atoms[2]]
                site_data.closest_c_index = closest_atoms[2]

                x_dir = (
                    (close_a_coords + close_b_coords + close_c_coords) / 3
                ) - parent_coords
                x_dir /= np.linalg.norm(x_dir)

                site_data.p2 = 0
                site_data.p3 = 0

                site_data.o_weights = [1.0, 0.0, 0.0, 0.0]  # SUM MUST BE 1.0
                site_data.x_weights = [-1.0, 0.33333333, 0.33333333, 0.33333333]
                site_data.y_weights = [1.0, -1.0, 0.0, 0.0]

            else:
                x_dir = close_a_coords - parent_coords
                x_dir /= np.linalg.norm(x_dir)

                z_dir = np.cross(
                    (close_a_coords - parent_coords), (close_b_coords - parent_coords)
                )
                z_dir /= np.linalg.norm(z_dir)

                y_dir = np.cross(z_dir, x_dir)

                p2 = float(
                    np.dot((site_coords - parent_coords), y_dir.reshape(3, 1))
                    * ANGS_TO_NM
                )
                site_data.p2 = round(p2, 4)
                p3 = float(
                    np.dot((site_coords - parent_coords), z_dir.reshape(3, 1))
                    * ANGS_TO_NM
                )
                site_data.p3 = round(p3, 4)

                site_data.o_weights = [1.0, 0.0, 0.0]  # SUM MUST BE 1.0
                site_data.x_weights = [-1.0, 1.0, 0.0]
                site_data.y_weights = [-1.0, 0.0, 1.0]

            # Get the local coordinate positions
            p1 = float(
                np.dot((site_coords - parent_coords), x_dir.reshape(3, 1)) * ANGS_TO_NM
            )
            site_data.p1 = round(p1, 4)

            extra_sites[site_number] = site_data

        self.molecule.extra_sites = extra_sites

    def calculate_virtual_sites(self):
        """
        Main worker method.
        Loop over all atoms in the molecule and decide which may need v-sites.
        Fit the ESP accordingly and store v-sites if they improve error.
        If any v-sites are found to be useful, write them to an xyz and store them in the Ligand object
        """

        for atom_index, atom in enumerate(self.molecule.atoms):
            if len(atom.bonds) < 4:
                self.sample_points = self.generate_sample_points_atom(atom_index)
                self.no_site_esps = self.generate_esp_atom(atom_index)
                self.fit(atom_index)

        if self.v_sites_coords:
            self.save_virtual_sites()

        if not self.debug:
            self.write_xyz()<|MERGE_RESOLUTION|>--- conflicted
+++ resolved
@@ -18,11 +18,7 @@
 from mpl_toolkits.mplot3d import Axes3D
 from scipy.optimize import minimize
 
-<<<<<<< HEAD
-from QUBEKit.molecules import ExtraSite
-=======
 from QUBEKit.ligand import Ligand
->>>>>>> 816c418b
 from QUBEKit.utils.constants import (
     ANGS_TO_NM,
     BOHR_TO_ANGS,
@@ -32,6 +28,7 @@
     PI,
     VACUUM_PERMITTIVITY,
 )
+from QUBEKit.utils.datastructures import ExtraSite
 from QUBEKit.utils.helpers import append_to_log
 
 
