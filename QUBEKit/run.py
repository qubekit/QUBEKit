--- conflicted
+++ resolved
@@ -37,13 +37,7 @@
                              'view the log file.\n Our documentation (README.md) '
                              'also contains help on handling the various commands for QUBEKit\n')
 
-<<<<<<< HEAD
-=======
-        # Configs:
-        self.defaults_dict = {'charge': 0, 'multiplicity': 1, 'config': 'default_config'}
-        self.configs = {'qm': {}, 'fitting': {}, 'descriptions': {}}
-
->>>>>>> cba4d179
+
         # Call order of the analysing methods.
         # Slices of this dict are taken when changing the start and end points of analyses.
         self.order = OrderedDict([('parametrise', self.parametrise),
@@ -60,7 +54,6 @@
 
         self.engine_dict = {'psi4': PSI4, 'g09': Gaussian, 'onetep': ONETEP}
 
-<<<<<<< HEAD
         # Argparse will only return if we are doing a QUBEKit run bulk or normal
         self.args = self.parse_commands()
 
@@ -75,10 +68,6 @@
         self.configs = {'qm': {},
                         'fitting': {},
                         'descriptions': {}}
-=======
-        self.log_file = 'QUBEKit_log.txt'
-        self.file, self.commands = self.parse_commands()
->>>>>>> cba4d179
 
         # Find which config is being used and store arguments accordingly
         if self.args.config_file == 'default_config':
@@ -176,38 +165,12 @@
         class SetupAction(argparse.Action):
             """The setup action class that is called when setup is found in the command line."""
 
-<<<<<<< HEAD
             def __call__(self, pars, namespace, values, option_string=None):
                 """This function is executed when setup is called."""
                 choice = input('You can now edit config files using QUBEKit, choose an option to continue:\n'
                                '1) Edit a config file\n'
                                '2) Create a new master template\n'
                                '3) Make a normal config file\n>')
-=======
-        self.commands = [item.lower() for item in cmdline[1:]]
-
-        # Check for csv generation, progress displaying or config setup first. These will halt the entire program.
-        # Then check for config changes; multiple configs can be changed at once.
-        for count, cmd in enumerate(self.commands):
-
-            # csv creation
-            if cmd == '-csv':
-                csv_name = self.commands[count + 1]
-                generate_config_csv(csv_name)
-                sys_exit()
-
-            # Display progress of all folders in current directory.
-            if cmd == '-progress':
-                pretty_progress()
-                sys_exit()
-
-            # Setup configs for all future runs
-            if cmd == '-setup':
-                choice = int(input('You can now edit config files using QUBEKit, choose an option to continue:\n'
-                                   '1) Edit a config file\n'
-                                   '2) Create a new master template\n'
-                                   '3) Make a normal config file\n>'))
->>>>>>> cba4d179
 
                 if choice == 1:
                     inis = Configure.show_ini()
@@ -234,113 +197,9 @@
 
                 sys_exit()
 
-<<<<<<< HEAD
+
         class CsvAction(argparse.Action):
             """The csv creation class run when the csv option is used."""
-=======
-            if cmd == '-c':
-                self.defaults_dict['charge'] = int(self.commands[count + 1])
-
-            if cmd == '-m':
-                self.defaults_dict['multiplicity'] = int(self.commands[count + 1])
-
-            if cmd == '-ddec':
-                self.configs['qm']['ddec_version'] = int(self.commands[count + 1])
-
-            if cmd == '-geo':
-                self.configs['qm']['geometric'] = False if self.commands[count + 1] == 'false' else True
-
-            if cmd == '-bonds':
-                self.configs['qm']['bonds_engine'] = str(self.commands[count + 1])
-
-            if cmd == '-charges':
-                self.configs['qm']['charges_engine'] = str(self.commands[count + 1])
-
-            if cmd == '-log':
-                self.configs['descriptions']['log'] = str(self.commands[count + 1])
-
-            if cmd == '-solvent':
-                self.configs['qm']['solvent'] = False if self.commands[count + 1] == 'false' else True
-
-            if cmd == '-param':
-                self.configs['fitting']['parameter_engine'] = str(self.commands[count + 1])
-
-            # Unlike '-setup', this just changes the config file used for this particular run.
-            if cmd == '-config':
-                self.defaults_dict['config'] = str(self.commands[count + 1])
-
-            if cmd == '-func':
-                self.configs['qm']['theory'] = str(self.commands[count + 1])
-
-            if cmd == '-basis':
-                self.configs['qm']['basis'] = str(self.commands[count + 1])
-
-        if self.commands:
-            print(f'\nThese are the commands you gave: {self.commands}\n' 
-                  f'These are the current defaults: {self.defaults_dict} \n\n'
-                  'Please note, some values may not be used depending on what kind of analysis is being done.\n')
-
-        # Check if a bulk analysis is being done.
-        for count, cmd in enumerate(self.commands):
-
-            # Controls high throughput.
-            # Basically just runs the same functions but forces certain defaults.
-            # '-bulk example.csv' will run analysis for all smile strings in the example.csv file, otherwise it'll use the pdbs it finds
-            # with the correct name.
-            if cmd == '-bulk':
-
-                csv_file = self.commands[count + 1]
-                print(self.start_up_msg)
-
-                bulk_data = get_mol_data_from_csv(csv_file)
-
-                # Run full analysis for each smiles string or pdb in the .csv file.
-                names = list(bulk_data.keys())
-                # Store a copy of self.order which will not be mutated.
-                # This allows self.order to be built up after each run.
-                temp = self.order
-
-                for name in names:
-
-                    print(f'Currently analysing: {name}\n')
-
-                    # Set the start and end points to what is given in the csv. See the -restart / -end section below
-                    # for further details and better documentation.
-                    start_point = bulk_data[name]['start'] if bulk_data[name]['start'] else 'rdkit_optimise'
-                    end_point = bulk_data[name]['end']
-                    stages = [key for key in temp]
-                    extra = 1 if end_point != 'finalise' else 0
-                    stages = stages[stages.index(start_point):stages.index(end_point) + extra] + ['finalise']
-                    self.order = OrderedDict(pair for pair in temp.items() if pair[0] in set(stages))
-
-                    # Configs
-                    self.defaults_dict = bulk_data[name]
-                    self.qm, self.fitting, self.descriptions = Configure.load_config(self.defaults_dict['config'])
-                    self.all_configs = [self.defaults_dict, self.qm, self.fitting, self.descriptions]
-
-                    # If starting from the beginning, create log and pdb file then execute as normal for each run
-                    if start_point == 'rdkit_optimise':
-
-                        if bulk_data[name]['smiles string'] is not None:
-                            smile_string = bulk_data[name]['smiles string']
-                            self.file = smiles_to_pdb(smile_string, name)
-
-                        else:
-                            self.file = f'{name}.pdb'
-
-                        self.create_log()
-
-                    # If starting from the middle somewhere, FIND (not create) the folder, and log and pdb files, then execute
-                    else:
-                        for root, dirs, files in walk('.', topdown=True):
-                            for dir_name in dirs:
-                                if dir_name.startswith(f'QUBEKit_{name}'):
-                                    chdir(dir_name)
-
-                        # These are the files in the active directory, search for the pdb.
-                        files = [file for file in listdir('.') if path.isfile(file)]
-                        self.file = [file for file in files if file.endswith('.pdb') and not file.endswith('optimised.pdb')][0]
->>>>>>> cba4d179
 
             def __call__(self, pars, namespace, values, option_string=None):
                 """This function is executed when csv is called."""
@@ -689,15 +548,12 @@
         qm_engine = self.engine_dict[self.qm['density_engine']](molecule, self.all_configs)
         qm_engine.generate_input(input_type='qm', density=True, solvent=self.qm['solvent'])
 
-<<<<<<< HEAD
         if self.qm['density_engine'] == 'g09':
             append_to_log('Gaussian analysis complete')
         else:
             # If we use onetep we have to stop after this step
             append_to_log('ONETEP file made')
-=======
-        append_to_log('Gaussian analysis complete' if self.qm['density_engine'] == 'g09' else 'ONETEP file made')
->>>>>>> cba4d179
+
 
             # Now we have to edit the order to end here.
             self.order = OrderedDict([('density', self.density), ('charges', self.skip), ('lennard_jones', self.skip),
@@ -743,14 +599,9 @@
         """Perform torsion optimisation"""
 
         qm_engine = self.engine_dict[self.qm['bonds_engine']](molecule, self.all_configs)
-<<<<<<< HEAD
         opt = TorsionOptimiser(molecule, qm_engine, self.all_configs, opt_method='BFGS', combination=self.args.combination,
                                refinement_method=self.args.refinement_method,
                                vn_bounds=self.args.tor_limit)
-=======
-        opt = TorsionOptimiser(molecule, qm_engine, self.all_configs, opt_method='BFGS', opls=True,
-                               refinement_method='SP', vn_bounds=20)
->>>>>>> cba4d179
         opt.run()
 
         append_to_log('Torsion optimisations complete')
@@ -815,7 +666,6 @@
         self.stage_wrapper('parametrise', 'Parametrising molecule', 'Molecule parametrised')
         self.stage_wrapper('mm_optimise', 'Partially optimising with MM', 'Optimisation complete')
         self.stage_wrapper('qm_optimise', 'Optimising molecule, view .xyz file for progress', 'Molecule optimised')
-<<<<<<< HEAD
         self.stage_wrapper('hessian', 'Calculating Hessian matrix')
         self.stage_wrapper('mod_sem', 'Calculating bonds and angles with modified Seminario method',
                            'Bonds and angles calculated')
@@ -828,15 +678,6 @@
         self.stage_wrapper('torsion_scan', 'Performing QM constrained optimisation with torsiondrive',
                            'Torsiondrive finished QM results saved')
         self.stage_wrapper('torsion_optimisation', 'Performing torsion optimisation', 'Torsion optimisation complete')
-=======
-        self.stage_wrapper('hessian', f'Calculating Hessian matrix')
-        self.stage_wrapper('mod_sem', 'Calculating bonds and angles with modified Seminario method', 'Bonds and angles calculated')
-        self.stage_wrapper('density', 'Performing density calculation with Gaussian09', 'Density calculation complete')
-        self.stage_wrapper('charges', f'Chargemol calculating charges using DDEC{self.qm["ddec_version"]}', 'Charges calculated')
-        self.stage_wrapper('lennard_jones', 'Performing Lennard-Jones calculation', 'Lennard-Jones parameters calculated')
-        self.stage_wrapper('torsion_scan', 'Performing QM constrained optimisation with torsiondrive', 'Torsiondrive finished QM results saved')
-        self.stage_wrapper('torsion_optimise', 'Performing torsion optimisation', 'Torsion optimisation complete')
->>>>>>> cba4d179
 
         # This step is always performed
         self.stage_wrapper('finalise', 'Finalising analysis', 'Molecule analysis complete!')
