--- conflicted
+++ resolved
@@ -1009,7 +1009,6 @@
         "mmff94", "uff", "mmff94s", "gfn1xtb", "gfn2xtb", "fgn0xtb", "gaff-2.11", "ani1x", "ani1ccx", "ani2x", "openff-1.3.0
 
         """
-<<<<<<< HEAD
         # TODO drop all of this once we change configs
         from QUBEKit.engines import GeometryOptimiser
         from QUBEKit.utils.exceptions import SpecificationError
@@ -1037,41 +1036,6 @@
                 f"The pre optimisation method {method} is not supported please chose from "
                 f"mmff94, mmff94s, uff, gfn1xtb, gfn2xtb, gfn0xtb, gaff-2.11, ani1x, ani1ccx, ani2x, openff-1.3.0"
             )
-=======
-
-        append_to_log("Starting mm_optimisation")
-        # Check which method we want then do the optimisation
-        if molecule.mm_opt_method == "openmm":
-            if molecule.parameter_engine == "none":
-                raise OptimisationFailed(
-                    "You cannot optimise a molecule with OpenMM and no initial parameters; "
-                    "consider parametrising or using UFF/MFF in RDKit"
-                )
-            else:
-                # Make the inputs
-                molecule.to_file(file_name=f"{molecule.name}.pdb")
-                molecule.write_parameters()
-                # Run geometric
-                # TODO Should this be moved to a function? Seems like a likely point of failure
-                with open("log.txt", "w+") as log:
-                    sp.run(
-                        f"geometric-optimize --epsilon 0.0 --maxiter {molecule.iterations} --pdb "
-                        f"{molecule.name}.pdb --openmm {molecule.name}.xml "
-                        f'{molecule.constraints_file if molecule.constraints_file is not None else ""}',
-                        shell=True,
-                        stdout=log,
-                        stderr=log,
-                    )
-
-                molecule.add_conformer(f"{molecule.name}_optim.xyz")
-
-        else:
-            # TODO change to qcengine as this can already be done
-            # Run an rdkit optimisation with the right FF
-            rdkit_ff = {"rdkit_mff": "MFF", "rdkit_uff": "UFF"}[molecule.mm_opt_method]
-            rdkit_mol = RDKit.mm_optimise(molecule.to_rdkit(), ff=rdkit_ff)
-            molecule.coordinates = rdkit_mol.GetConformer().GetPositions()
->>>>>>> 816c418b
 
         g_opt = GeometryOptimiser(
             program=program, method=method, basis=basis, convergence="GAU"
@@ -1107,7 +1071,6 @@
         from QUBEKit.engines import GeometryOptimiser
 
         append_to_log("Starting qm_optimisation")
-<<<<<<< HEAD
         # TODO do we want the geometry optimiser to handle restarts?
         # MAX_RESTARTS = 3
 
@@ -1120,109 +1083,6 @@
         # errors are auto raised from the class so catch the result, and write to file
         # make sure we start from the pre opt coords
         qm_result = g_opt.optimise(molecule=molecule, input_type="mm")
-=======
-        MAX_RESTARTS = 3
-
-        if molecule.geometric and (molecule.bonds_engine == "psi4"):
-            qceng = QCEngine(molecule)
-            result = qceng.call_qcengine(
-                engine="geometric",
-                driver="gradient",
-            )
-
-            restart_count = 0
-
-            while (not result["success"]) and (restart_count < MAX_RESTARTS):
-                append_to_log(
-                    f'{molecule.bonds_engine} optimisation failed with error {result["error"]}; restarting',
-                    msg_type="minor",
-                )
-
-                try:
-                    molecule.coordinates = np.array(
-                        result["input_data"]["final_molecule"]["geometry"]
-                    ).reshape((len(molecule.atoms), 3))
-                    molecule.coordinates *= constants.BOHR_TO_ANGS
-
-                    result = qceng.call_qcengine(engine="geometric", driver="gradient")
-
-                except (KeyError, TypeError):
-                    result = qceng.call_qcengine(
-                        engine="geometric",
-                        driver="gradient",
-                    )
-
-                restart_count += 1
-
-            if not result["success"]:
-                raise OptimisationFailed("The optimisation did not converge")
-            trajectory = [
-                np.array(mol["molecule"]["geometry"]).reshape((molecule.n_atoms, 3))
-                * constants.BOHR_TO_ANGS
-                for mol in result["trajectory"]
-            ]
-
-            # store the final molecule as the qm optimised structure
-            molecule.coordinates = np.array(
-                result["final_molecule"]["geometry"]
-            ).reshape((molecule.n_atoms, 3))
-            molecule.coordinates *= constants.BOHR_TO_ANGS
-
-            molecule.qm_energy = result["energies"][-1]
-
-            # Write out the trajectory file
-            molecule.to_multiconformer_file(
-                file_name=f"{molecule.name}_opt.xyz", positions=trajectory
-            )
-            molecule.to_file(file_name="opt.xyz")
-
-        # Using Gaussian or geometric off
-        else:
-            qm_engine = self.engine_dict[molecule.bonds_engine](molecule)
-            result = qm_engine.generate_input(
-                optimise=True,
-                execute=molecule.bonds_engine,
-            )
-
-            restart_count = 0
-            while (not result["success"]) and (restart_count < MAX_RESTARTS):
-                append_to_log(
-                    f'{molecule.bonds_engine} optimisation failed with error {result["error"]}; restarting',
-                    msg_type="minor",
-                )
-
-                if result["error"] == "FileIO":
-                    result = qm_engine.generate_input(
-                        "mm", optimise=True, restart=True, execute=molecule.bonds_engine
-                    )
-                elif result["error"] == "Max iterations":
-                    result = qm_engine.generate_input(
-                        "input",
-                        optimise=True,
-                        restart=True,
-                        execute=molecule.bonds_engine,
-                    )
-
-                else:
-                    molecule.coordinates = RDKit.generate_conformers(
-                        molecule.to_rdkit()
-                    )[-1]
-                    result = qm_engine.generate_input(
-                        optimise=True, execute=molecule.bonds_engine
-                    )
-
-                restart_count += 1
-
-            if not result["success"]:
-                raise OptimisationFailed(
-                    f"{molecule.bonds_engine} optimisation did not converge after 3 restarts; "
-                    f"last error {result['error']}"
-                )
-
-            molecule.coordinates, molecule.qm_energy = qm_engine.optimised_structure()
-            molecule.to_file(file_name="opt.xyz")
-
->>>>>>> 816c418b
         append_to_log(
             f"QM optimisation finished in {len(qm_result.trajectory)} iterations."
         )
@@ -1258,43 +1118,10 @@
         )
         result = qm_engine.call_qcengine(molecule=molecule, input_type="qm")
 
-<<<<<<< HEAD
         if not result.success:
             raise HessianCalculationFailed(
                 "The hessian was not calculated check the log file."
             )
-=======
-        if molecule.bonds_engine in ["g09", "g16"]:
-            qm_engine = Gaussian(molecule)
-
-            # Use the checkpoint file as this has higher xyz precision
-            try:
-                copy(
-                    os.path.join(molecule.home, "03_qm_optimise", "lig.chk"), "lig.chk"
-                )
-                result = qm_engine.generate_input(
-                    "qm", hessian=True, restart=True, execute=molecule.bonds_engine
-                )
-            except FileNotFoundError:
-                append_to_log(
-                    "qm_optimise checkpoint not found, optimising first to refine atomic coordinates",
-                    msg_type="minor",
-                )
-                result = qm_engine.generate_input(
-                    "qm", optimise=True, hessian=True, execute=molecule.bonds_engine
-                )
-
-            if not result["success"]:
-                raise HessianCalculationFailed(
-                    "The hessian was not calculated check the log file."
-                )
-
-            hessian = qm_engine.hessian()
-
-        else:
-            hessian = QCEngine(molecule).call_qcengine(engine="psi4", driver="hessian")
-            np.savetxt("hessian.txt", hessian)
->>>>>>> 816c418b
 
         np.savetxt("hessian.txt", result.return_result)
 
