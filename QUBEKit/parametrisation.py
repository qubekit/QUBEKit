#!/usr/bin/env python

from QUBEKit.decorators import for_all_methods, timer_logger
from QUBEKit.helpers import append_to_log

from tempfile import TemporaryDirectory
from shutil import copy
from os import getcwd, chdir, path
from subprocess import call as sub_call
from collections import OrderedDict
from copy import deepcopy

from xml.etree.ElementTree import parse as parse_tree
from simtk.openmm import app, XmlSerializer
from openeye import oechem

from openforcefield.typing.engines.smirnoff import ForceField
from openforcefield.utils import get_data_filename, generateTopologyFromOEMol

# TODO Users should be able to just install ONE of the necessary parametrisation methods and not worry about needing the others too.
#   Is there a nice way of doing this other than try: import <module>; except ImportError: pass ?


class Parametrisation:
    """
    Class of methods which perform the initial parametrisation for the molecule.
    The Parameters will be stored into the molecule as dictionaries as this is easy to manipulate and convert
    to a parameter tree.

    Note all parameters gathered here are indexed from 0,
    whereas the ligand object indices start from 1 for all networkx related properties such as bonds!


    Parameters
    ---------
    molecule : QUBEKit molecule object

    input_file : an OpenMM style xml file associated with the molecule object

    fftype : the FF type the molecule will be parametrised with
             only needed in the case of gaff or gaff2 else will be assigned based on class used.

    Returns
    -------
    AtomTypes : dictionary of the atom names, the associated OPLS type and class type stored under number.
                {0: [C00, OPLS_800, C800]}

    Residues : dictionary of residue names indexed by the order they appear.

    HarmonicBondForce: dictionary of equilibrium distances and force constants stored under the bond tuple.
                {(0, 1): [eqr=456, fc=984375]}

    HarmonicAngleForce: dictionary of equilibrium  angles and force constant stored under the angle tuple.

    PeriodicTorsionForce : dictionary of periodicity, barrier and phase stored under the torsion tuple.

    NonbondedForce : dictionary of charge, sigma and epsilon stored under the original atom ordering.
    """

    def __init__(self, molecule, input_file=None, fftype=None, mol2_file=None):

        self.molecule = molecule
        self.input_file = input_file
        self.fftype = fftype
        self.gaff_types = {}

    def __repr__(self):
        return f'{self.__class__.__name__}({self.__dict__!r})'

    def gather_parameters(self):
        """
        This method parses the serialised xml file and collects the parameters ready to pass them
        to build tree.
        """

        # Try to gather the AtomTypes first
        for i, atom in enumerate(self.molecule.atom_names):
            self.molecule.AtomTypes[i] = [atom, 'QUBE_' + str(800 + i),
                                          str(self.molecule.molecule['input'][i][0]) + str(800 + i),
                                          self.gaff_types[atom]]

        input_xml_file = 'serialised.xml'
        in_root = parse_tree(input_xml_file).getroot()

        # Extract all bond data
        for Bond in in_root.iter('Bond'):
            bond = (int(Bond.get('p1')), int(Bond.get('p2')))
            self.molecule.HarmonicBondForce[bond] = [Bond.get('d'), Bond.get('k')]

        # Extract all angle data
        for Angle in in_root.iter('Angle'):
            angle = int(Angle.get('p1')), int(Angle.get('p2')), int(Angle.get('p3'))
            self.molecule.HarmonicAngleForce[angle] = [Angle.get('a'), Angle.get('k')]

        # Extract all non-bonded data
        i = 0
        for Atom in in_root.iter('Particle'):
            if "eps" in Atom.attrib:
                self.molecule.NonbondedForce[i] = [Atom.get('q'), Atom.get('sig'), Atom.get('eps')]
                i += 1

        # Extract all of the torsion data
        phases = ['0', '3.141592653589793', '0', '3.141592653589793']
        for Torsion in in_root.iter('Torsion'):
            tor_string_forward = tuple(int(Torsion.get(f'p{i}')) for i in range(1, 5))
            tor_string_back = tuple(reversed(tor_string_forward))

            if tor_string_forward not in self.molecule.PeriodicTorsionForce.keys() and tor_string_back not in self.molecule.PeriodicTorsionForce.keys():
                self.molecule.PeriodicTorsionForce[tor_string_forward] = [
                    [Torsion.get('periodicity'), Torsion.get('k'), phases[int(Torsion.get('periodicity')) - 1]]]
            elif tor_string_forward in self.molecule.PeriodicTorsionForce.keys():
                self.molecule.PeriodicTorsionForce[tor_string_forward].append(
                    [Torsion.get('periodicity'), Torsion.get('k'), phases[int(Torsion.get('periodicity')) - 1]])
            elif tor_string_back in self.molecule.PeriodicTorsionForce.keys():
                self.molecule.PeriodicTorsionForce[tor_string_back].append([Torsion.get('periodicity'),
                                                                            Torsion.get('k'), phases[
                                                                                int(Torsion.get('periodicity')) - 1]])
        # Now we have all of the torsions from the openMM system
        # we should check if any torsions we found in the molecule do not have parameters
        # if they don't give them the default 0 parameter this will not change the energy
        for tor_list in self.molecule.dihedrals.values():
            for torsion in tor_list:
                # change the indexing to check if they match
                param = tuple(torsion[i] - 1 for i in range(4))
                if param not in self.molecule.PeriodicTorsionForce.keys() and tuple(reversed(param)) not in self.molecule.PeriodicTorsionForce.keys():
                    self.molecule.PeriodicTorsionForce[param] = [['1', '0', '0'], ['2', '0', '3.141592653589793'], ['3', '0', '0'], ['4', '0', '3.141592653589793']]

        # Now we need to fill in all blank phases of the Torsions
        for key in self.molecule.PeriodicTorsionForce.keys():
            vns = ['1', '2', '3', '4']
            if len(self.molecule.PeriodicTorsionForce[key]) < 4:
                # now need to add the missing terms from the torsion force
                for force in self.molecule.PeriodicTorsionForce[key]:
                    vns.remove(force[0])
                for i in vns:
                    self.molecule.PeriodicTorsionForce[key].append([i, '0', phases[int(i) - 1]])
        # sort by periodicity using lambda function
        for key in self.molecule.PeriodicTorsionForce.keys():
            self.molecule.PeriodicTorsionForce[key].sort(key=lambda x: x[0])

        # now we need to tag the proper and improper torsions and reorder them so the first atom is the central
<<<<<<< HEAD
        improper_torsions = OrderedDict()
        for improper in self.molecule.improper_torsions:
=======
        impropers = OrderedDict()
        for improper in self.molecule.impropers:
>>>>>>> 4d093759
            for key in self.molecule.PeriodicTorsionForce:
                # for each improper find the corresponding torsion parameters and save
                if sorted(key) == sorted(tuple([x - 1 for x in improper])):
                    # if they match tag the dihedral
                    self.molecule.PeriodicTorsionForce[key].append('Improper')
                    # replace the key with the strict improper order first atom is center
                    impropers[tuple([x - 1 for x in improper])] = self.molecule.PeriodicTorsionForce[key]

        torsions = deepcopy(self.molecule.PeriodicTorsionForce)
        # Remake the torsion store in the ligand
        self.molecule.PeriodicTorsionForce = OrderedDict((v, k) for v, k in torsions.items() if k[-1] != 'Improper')
<<<<<<< HEAD
        # now we need to add the impropers at the end of the torsion object
        for key in improper_torsions.keys():
            self.molecule.PeriodicTorsionForce[key] = improper_torsions[key]
=======
        # Add the impropers at the end of the torsion object
        for key in impropers.keys():
            self.molecule.PeriodicTorsionForce[key] = impropers[key]
>>>>>>> 4d093759

    def get_gaff_types(self, file=None):
        """Convert the pdb file into a mol2 antechamber file and get the gaff atom types
        and gaff bonds if there were """

        # call Antechamber to convert if we don't have the mol2 file
        if file is None:
            cwd = getcwd()
            # do this in a temp directory as it produces a lot of files
            pdb = path.abspath(self.molecule.filename)
            mol2 = path.abspath(f'{self.molecule.name}.mol2')
            file = mol2
            with TemporaryDirectory() as temp:
                chdir(temp)
                copy(pdb, 'in.pdb')
                # call antechamber
                with open('Antechamber.log', 'w+') as log:
                    sub_call(f'antechamber -i in.pdb -fi pdb -o out.mol2 -fo mol2 -s 2 -at '
                             f'{self.fftype} -c bcc', shell=True, stdout=log)

                # now copy the file back from the folder
                copy('out.mol2', mol2)
                chdir(cwd)

        # now get the gaff atom types and bonds found incase we don't have this info
        gaff_bonds = {}
        with open(file, 'r') as mol_in:
            atoms = False
<<<<<<< HEAD
            bonds = False
=======
>>>>>>> 4d093759
            for line in mol_in.readlines():
                if '@<TRIPOS>ATOM' in line:
                    atoms = True
                    continue
                elif '@<TRIPOS>BOND' in line:
                    atoms = False
<<<<<<< HEAD
                    bonds = True
                    continue
                elif '@<TRIPOS>SUBSTRUCTURE' in line:
                    bonds = False
                    continue
                if atoms:
                    self.gaff_types[self.molecule.atom_names[int(line.split()[0]) - 1]] = str(line.split()[5])
                if bonds:
                    try:
                        gaff_bonds[int(line.split()[1])].append(int(line.split()[2]))
                    except KeyError:
                        gaff_bonds[int(line.split()[1])] = [int(line.split()[2])]

        # now check if the molecule already has bonds if not apply these bonds
        if len(list(self.molecule.topology.edges)) == 0:
            # add the bonds to the molecule
            for key, value in gaff_bonds.items():
                for node in value:
                    self.molecule.topology.add_edge(key, node)

            # now that we have added the bonds call the update method on the molecule
            self.molecule.update()

            # warning this rewrites the pdb file and re
            # now we want to write a new pdb with the connection information
            self.molecule.write_pdb(input_type='input', name=f'{self.molecule.name}_qube')
            self.molecule.filename = f'{self.molecule.name}_qube.pdb'
            print(f'Molecule connections updated new pdb file made and used: {self.molecule.name}_qube.pdb')
            # now update the input file name for the xml
            self.input_file = f'{self.molecule.name}.xml'

    def symmetrise(self):
        """
        Search the xml and generate a dictionary based on the calculated Lennard-Jones parameters.
        Each Lennard-Jones parameter value will be assigned as a dictionary key.
        The values are then whichever atoms have that Lennard-Jones parameter.
        For example, for methane:
            self.molecule.symmetry_types = {0.4577296: [0], 0.0656887: [1, 2, 3, 4]}
        Here there is one Carbon atom with a particular L-J parameter: 0.4577296.
        This Carbon atom is the zeroth atom in the list; the list being self.molecule.molecule.
        Then there are four Hydrogen atoms, each with the same L-J parameter: 0.0656887;
        their positions in self.molecule.molecule are 1, 2, 3, 4.
        """

        with open('serialised.xml', 'r') as xml_file:

            lines = xml_file.readlines()

            # Find where the sigma values are kept
            for count, line in enumerate(lines):
                if 'sig=' in line:
                    start_pos = count
                    break
            else:
                raise EOFError('Cannot find epsilon values in xml file.')

            # Identify the range of the lines to be read based on the number of atoms in the molecule
            end_pos = start_pos + len(self.molecule.molecule['input'])

            # Extract the sigma values which will be used as keys
            eps_list = [float(lines[i].split('"')[1]) for i in range(start_pos, end_pos)]

        eps_dict = {}

        for a_type in range(len(eps_list)):

            # If a sigma value exists as a key, extend that key's list with the atom's index
            if eps_list[a_type] in eps_dict:
                eps_dict[eps_list[a_type]] += [a_type]
            # Otherwise, create a new key with the [atom index] as the value
            else:
                eps_dict[eps_list[a_type]] = [a_type]

        # Convert dictionary to list of lists where each inner list is the values from the eps_dict
        groups = [val for val in eps_dict.values()]

        # Set the variable in the ligand class object
        self.molecule.symmetry_types = groups
=======
                    continue
                if atoms:
                    self.gaff_types[line.split()[1]] = str(line.split()[5])

        message = f'GAFF types: {self.gaff_types}'
        append_to_log(self.molecule.log_file, message, msg_type='minor')
>>>>>>> 4d093759


@for_all_methods(timer_logger)
class XML(Parametrisation):
    """Read in the parameters for a molecule from an XML file and store them into the molecule."""

    def __init__(self, molecule, input_file=None, fftype='CM1A/OPLS', mol2_file=None):

        super().__init__(molecule, input_file, fftype, mol2_file)

        self.get_gaff_types(mol2_file)
        self.serialise_system()
        self.gather_parameters()
        self.molecule.parameter_engine = 'XML input ' + self.fftype

    def serialise_system(self):
        """Serialise the input XML system using openmm."""

        pdb = app.PDBFile(self.molecule.filename)
        modeller = app.Modeller(pdb.topology, pdb.positions)

        if self.input_file:
            forcefield = app.ForceField(self.input_file)
        else:
            try:
                forcefield = app.ForceField(self.molecule.name + '.xml')
            except FileNotFoundError:
                raise FileNotFoundError('No .xml type file found.')

        system = forcefield.createSystem(modeller.topology, nonbondedMethod=app.NoCutoff, constraints=None)

        xml = XmlSerializer.serializeSystem(system)
        with open('serialised.xml', 'w+') as out:
            out.write(xml)


@for_all_methods(timer_logger)
class XMLProtein(Parametrisation):
    """Read in the parameters for a protein from the QUBEKit_general XML file and store them into the protein."""

    def __init__(self, protein, input_file='QUBE_general_pi.xml', fftype='CM1A/OPLS'):

        super().__init__(protein, input_file, fftype)

        self.serialise_system()
        self.gather_parameters()
        self.molecule.parameter_engine = 'XML input ' + self.fftype

    def serialise_system(self):
        """Serialise the input XML system using openmm."""

        pdb = app.PDBFile(self.molecule.filename)
        modeller = app.Modeller(pdb.topology, pdb.positions)

        if self.input_file:
            forcefield = app.ForceField(self.input_file)
        else:
            try:
                forcefield = app.ForceField(self.molecule.name + '.xml')
            except FileNotFoundError:
                raise FileNotFoundError('No .xml type file found.')

        system = forcefield.createSystem(modeller.topology, nonbondedMethod=app.NoCutoff, constraints=None)

        xml = XmlSerializer.serializeSystem(system)
        with open('serialised.xml', 'w+') as out:
            out.write(xml)

    def gather_parameters(self):
        """This method parses the serialised xml file and collects the parameters ready to pass them
        to build tree.
        """

        # Try to gather the AtomTypes first
        for i, atom in enumerate(self.molecule.atom_names):
            self.molecule.AtomTypes[i] = [atom, 'QUBE_' + str(i),
                                          str(self.molecule.molecule['input'][i][0]) + str(i)]

        input_xml_file = 'serialised.xml'
        in_root = parse_tree(input_xml_file).getroot()

        # Extract all bond data
        for Bond in in_root.iter('Bond'):
            self.molecule.HarmonicBondForce[(int(Bond.get('p1')), int(Bond.get('p2')))] = [Bond.get('d'), Bond.get('k')]

        # before we continue update the protein class
        self.molecule.update()

        # Extract all angle data
        for Angle in in_root.iter('Angle'):
            self.molecule.HarmonicAngleForce[int(Angle.get('p1')), int(Angle.get('p2')), int(Angle.get('p3'))] = [
                Angle.get('a'), Angle.get('k')]

        # Extract all non-bonded data
        i = 0
        for Atom in in_root.iter('Particle'):
            if "eps" in Atom.attrib:
                self.molecule.NonbondedForce[i] = [Atom.get('q'), Atom.get('sig'), Atom.get('eps')]
                i += 1

        # Extract all of the torsion data
        phases = ['0', '3.141592653589793', '0', '3.141592653589793']
        for Torsion in in_root.iter('Torsion'):
            tor_string_forward = tuple(int(Torsion.get(f'p{i}')) for i in range(1, 5))
            tor_string_back = tuple(reversed(tor_string_forward))

            if tor_string_forward not in self.molecule.PeriodicTorsionForce.keys() and tor_string_back not in self.molecule.PeriodicTorsionForce.keys():
                self.molecule.PeriodicTorsionForce[tor_string_forward] = [
                    [Torsion.get('periodicity'), Torsion.get('k'), phases[int(Torsion.get('periodicity')) - 1]]]
            elif tor_string_forward in self.molecule.PeriodicTorsionForce.keys():
                self.molecule.PeriodicTorsionForce[tor_string_forward].append(
                    [Torsion.get('periodicity'), Torsion.get('k'), phases[int(Torsion.get('periodicity')) - 1]])
            elif tor_string_back in self.molecule.PeriodicTorsionForce.keys():
                self.molecule.PeriodicTorsionForce[tor_string_back].append([Torsion.get('periodicity'),
                                                                            Torsion.get('k'), phases[
                                                                                int(Torsion.get('periodicity')) - 1]])
        # Now we have all of the torsions from the openMM system
        # we should check if any torsions we found in the molecule do not have parameters
        # if they don't give them the default 0 parameter this will not change the energy
        for tor_list in self.molecule.dihedrals.values():
            for torsion in tor_list:
                # change the indexing to check if they match
                param = tuple(torsion[i] - 1 for i in range(4))
                if param not in self.molecule.PeriodicTorsionForce.keys() and tuple(
                        reversed(param)) not in self.molecule.PeriodicTorsionForce.keys():
                    self.molecule.PeriodicTorsionForce[param] = [['1', '0', '0'], ['2', '0', '3.141592653589793'],
                                                                 ['3', '0', '0'], ['4', '0', '3.141592653589793']]

        # Now we need to fill in all blank phases of the Torsions
        for key in self.molecule.PeriodicTorsionForce.keys():
            vns = ['1', '2', '3', '4']
            if len(self.molecule.PeriodicTorsionForce[key]) < 4:
                # now need to add the missing terms from the torsion force
                for force in self.molecule.PeriodicTorsionForce[key]:
                    vns.remove(force[0])
                for i in vns:
                    self.molecule.PeriodicTorsionForce[key].append([i, '0', phases[int(i) - 1]])
        # sort by periodicity using lambda function
        for key in self.molecule.PeriodicTorsionForce.keys():
            self.molecule.PeriodicTorsionForce[key].sort(key=lambda x: x[0])

        # now we need to tag the proper and improper torsions and reorder them so the first atom is the central
        impropers = OrderedDict()
        for improper in self.molecule.impropers:
            for key in self.molecule.PeriodicTorsionForce:
                # for each improper find the corresponding torsion parameters and save
                if sorted(key) == sorted(tuple([x - 1 for x in improper])):
                    # if they match tag the dihedral
                    self.molecule.PeriodicTorsionForce[key].append('Improper')
                    # replace the key with the strict improper order first atom is center
                    impropers[tuple([x - 1 for x in improper])] = self.molecule.PeriodicTorsionForce[key]

        torsions = deepcopy(self.molecule.PeriodicTorsionForce)
        # now we should remake the torsion store in the ligand
        self.molecule.PeriodicTorsionForce = OrderedDict((v, k) for v, k in torsions.items() if k[-1] != 'Improper')
        # now we need to add the impropers at the end of the torsion object
        for key in impropers.keys():
            self.molecule.PeriodicTorsionForce[key] = impropers[key]

@for_all_methods(timer_logger)
class AnteChamber(Parametrisation):
    """
    Use AnteChamber to parametrise the Ligand first using gaff or gaff2
    then build and export the xml tree object.
    """

    def __init__(self, molecule, input_file=None, fftype='gaff', mol2_file=None):

        super().__init__(molecule, input_file, fftype, mol2_file)

        self.antechamber_cmd()
        self.serialise_system()
        self.gather_parameters()
        self.prmtop = None
        self.inpcrd = None
        self.molecule.parameter_engine = 'AnteChamber ' + self.fftype

    def serialise_system(self):
        """Serialise the amber style files into an openmm object."""

        prmtop = app.AmberPrmtopFile(self.prmtop)
        system = prmtop.createSystem(nonbondedMethod=app.NoCutoff, constraints=None)

        with open('serialised.xml', 'w+') as out:
            out.write(XmlSerializer.serializeSystem(system))

    def antechamber_cmd(self):
        """Method to run Antechamber, parmchk2 and tleap."""

        # file paths when moving in and out of temp locations
        cwd = getcwd()
        input_file = path.abspath(self.molecule.filename)
        mol2 = path.abspath(f'{self.molecule.name}.mol2')
        frcmod_file = path.abspath(f'{self.molecule.name}.frcmod')
        prmtop_file = path.abspath(f'{self.molecule.name}.prmtop')
        inpcrd_file = path.abspath(f'{self.molecule.name}.inpcrd')
        ant_log = path.abspath('Antechamber.log')

        # Work in temp directory due to the amount of files made by antechamber
        with TemporaryDirectory() as temp:
            chdir(temp)
            copy(input_file, 'in.pdb')

            # Call Antechamber
            with open('Antechamber.log', 'w+') as log:
                sub_call(f'antechamber -i {input_file} -fi pdb -o out.mol2 -fo mol2 -s 2 -at {self.fftype} -c bcc',
                         shell=True, stdout=log)

            # Ensure command worked
            if not path.exists('out.mol2'):
                raise FileNotFoundError('out.mol2 not found antechamber failed!')

            # now get the gaff atom types
            self.get_gaff_types(file='out.mol2')

            # Run parmchk
            with open('Antechamber.log', 'a') as log:
                sub_call(f"parmchk2 -i out.mol2 -f mol2 -o out.frcmod -s {self.fftype}", shell=True, stdout=log)

            # Ensure command worked
            if not path.exists('out.frcmod'):
                raise FileNotFoundError('out.frcmod not found parmchk2 failed!')

            # Now get the files back from the temp folder
            copy('out.mol2', mol2)
            copy('out.frcmod', frcmod_file)
            copy('Antechamber.log', ant_log)

        # Now we need to run tleap to get the prmtop and inpcrd files
        with TemporaryDirectory() as temp:
            chdir(temp)
            copy(mol2, 'in.mol2')
            copy(frcmod_file, 'in.frcmod')
            copy(ant_log, 'Antechamber.log')

            # make tleap command file
            with open('tleap_commands', 'w+') as tleap:
                tleap.write("""source oldff/leaprc.ff99SB
                               source leaprc.gaff
                               LIG = loadmol2 in.mol2
                               check LIG
                               loadamberparams in.frcmod
                               saveamberparm LIG out.prmtop out.inpcrd
                               quit""")

            # Now run tleap
            with open('Antechamber.log', 'a') as log:
                sub_call('tleap -f tleap_commands', shell=True, stdout=log)

            # Check results present
            if not path.exists('out.prmtop') or not path.exists('out.inpcrd'):
                raise FileNotFoundError('Neither out.prmtop nor out.inpcrd found; tleap failed!')

            copy('Antechamber.log', ant_log)
            copy('out.prmtop', prmtop_file)
            copy('out.inpcrd', inpcrd_file)
            chdir(cwd)

        # Now give the file names to parametrisation method
        self.prmtop = f'{self.molecule.name}.prmtop'
        self.inpcrd = f'{self.molecule.name}.inpcrd'


@for_all_methods(timer_logger)
class OpenFF(Parametrisation):
    """
    This class uses the openFF in openeye to parametrise the molecule using frost.
    A serialised XML is then stored in the parameter dictionaries.
    """

    def __init__(self, molecule, input_file=None, fftype='frost', mol2_file=None):
        super().__init__(molecule, input_file, fftype, mol2_file)

        self.get_gaff_types(mol2_file)
        self.serialise_system()
        self.gather_parameters()
        self.molecule.parameter_engine = 'OpenFF ' + self.fftype

    def serialise_system(self):
        """Create the OpenMM system; parametrise using frost; serialise the system."""

        # Load molecule using OpenEye tools
        mol = oechem.OEGraphMol()
        ifs = oechem.oemolistream(self.molecule.filename)
        flavor = oechem.OEIFlavor_Generic_Default | oechem.OEIFlavor_MOL2_Default | oechem.OEIFlavor_MOL2_Forcefield
        ifs.SetFlavor(oechem.OEFormat_MOL2, flavor)
        oechem.OEReadMolecule(ifs, mol)
        oechem.OETriposAtomNames(mol)

        # Load a SMIRNOFF small molecule forcefield for alkanes, ethers, and alcohols
        forcefield = ForceField(get_data_filename('forcefield/smirnoff99Frosst.offxml'))

        # Create the OpenMM system
        topology = generateTopologyFromOEMol(mol)
        system = forcefield.createSystem(topology, [mol])

        # Serialise the OpenMM system into the xml file
        with open('serialised.xml', 'w+') as out:
            out.write(XmlSerializer.serializeSystem(system))

        # get the gaff atom types
        self.get_gaff_types()


@for_all_methods(timer_logger)
class BOSS(Parametrisation):
    """
    This class uses the BOSS software to parametrise a molecule using the CM1A/OPLS FF.
    The parameters are then stored in the parameter dictionaries.
    """

    # TODO make sure order is consistent with PDB.
    def __init__(self, molecule, input_file=None, fftype='CM1A/OPLS'):
        super().__init__(molecule, input_file, fftype)

        self.BOSS_cmd()
        self.gather_parameters()
        self.molecule.parameter_engine = 'BOSS ' + self.fftype

    def BOSS_cmd(self):
        """
        This method is used to call the required BOSS scripts.
        1 The zmat file with CM1A charges is first generated for the molecule keeping the same pdb order.
        2 A single point calculation is done.
        """

        pass

    def gather_parameters(self):
        """
        This method parses the BOSS out file and collects the parameters ready to pass them
        to build tree.
        """

        pass<|MERGE_RESOLUTION|>--- conflicted
+++ resolved
@@ -139,33 +139,22 @@
             self.molecule.PeriodicTorsionForce[key].sort(key=lambda x: x[0])
 
         # now we need to tag the proper and improper torsions and reorder them so the first atom is the central
-<<<<<<< HEAD
         improper_torsions = OrderedDict()
         for improper in self.molecule.improper_torsions:
-=======
-        impropers = OrderedDict()
-        for improper in self.molecule.impropers:
->>>>>>> 4d093759
             for key in self.molecule.PeriodicTorsionForce:
                 # for each improper find the corresponding torsion parameters and save
                 if sorted(key) == sorted(tuple([x - 1 for x in improper])):
                     # if they match tag the dihedral
                     self.molecule.PeriodicTorsionForce[key].append('Improper')
                     # replace the key with the strict improper order first atom is center
-                    impropers[tuple([x - 1 for x in improper])] = self.molecule.PeriodicTorsionForce[key]
+                    improper_torsions[tuple([x - 1 for x in improper])] = self.molecule.PeriodicTorsionForce[key]
 
         torsions = deepcopy(self.molecule.PeriodicTorsionForce)
         # Remake the torsion store in the ligand
         self.molecule.PeriodicTorsionForce = OrderedDict((v, k) for v, k in torsions.items() if k[-1] != 'Improper')
-<<<<<<< HEAD
         # now we need to add the impropers at the end of the torsion object
         for key in improper_torsions.keys():
             self.molecule.PeriodicTorsionForce[key] = improper_torsions[key]
-=======
-        # Add the impropers at the end of the torsion object
-        for key in impropers.keys():
-            self.molecule.PeriodicTorsionForce[key] = impropers[key]
->>>>>>> 4d093759
 
     def get_gaff_types(self, file=None):
         """Convert the pdb file into a mol2 antechamber file and get the gaff atom types
@@ -194,17 +183,13 @@
         gaff_bonds = {}
         with open(file, 'r') as mol_in:
             atoms = False
-<<<<<<< HEAD
             bonds = False
-=======
->>>>>>> 4d093759
             for line in mol_in.readlines():
                 if '@<TRIPOS>ATOM' in line:
                     atoms = True
                     continue
                 elif '@<TRIPOS>BOND' in line:
                     atoms = False
-<<<<<<< HEAD
                     bonds = True
                     continue
                 elif '@<TRIPOS>SUBSTRUCTURE' in line:
@@ -218,6 +203,8 @@
                     except KeyError:
                         gaff_bonds[int(line.split()[1])] = [int(line.split()[2])]
 
+        message = f'GAFF types: {self.gaff_types}'
+        append_to_log(self.molecule.log_file, message, msg_type='minor')
         # now check if the molecule already has bonds if not apply these bonds
         if len(list(self.molecule.topology.edges)) == 0:
             # add the bonds to the molecule
@@ -283,14 +270,6 @@
 
         # Set the variable in the ligand class object
         self.molecule.symmetry_types = groups
-=======
-                    continue
-                if atoms:
-                    self.gaff_types[line.split()[1]] = str(line.split()[5])
-
-        message = f'GAFF types: {self.gaff_types}'
-        append_to_log(self.molecule.log_file, message, msg_type='minor')
->>>>>>> 4d093759
 
 
 @for_all_methods(timer_logger)
@@ -305,6 +284,7 @@
         self.serialise_system()
         self.gather_parameters()
         self.molecule.parameter_engine = 'XML input ' + self.fftype
+        self.symmetrise()
 
     def serialise_system(self):
         """Serialise the input XML system using openmm."""
@@ -433,22 +413,25 @@
             self.molecule.PeriodicTorsionForce[key].sort(key=lambda x: x[0])
 
         # now we need to tag the proper and improper torsions and reorder them so the first atom is the central
-        impropers = OrderedDict()
-        for improper in self.molecule.impropers:
+        improper_torsions = OrderedDict()
+        for improper in self.molecule.improper_torsions:
+            # print(improper)
             for key in self.molecule.PeriodicTorsionForce:
                 # for each improper find the corresponding torsion parameters and save
                 if sorted(key) == sorted(tuple([x - 1 for x in improper])):
                     # if they match tag the dihedral
+                    # print(f'imporper found {sorted(key)}')
                     self.molecule.PeriodicTorsionForce[key].append('Improper')
                     # replace the key with the strict improper order first atom is center
-                    impropers[tuple([x - 1 for x in improper])] = self.molecule.PeriodicTorsionForce[key]
+                    improper_torsions[tuple([x - 1 for x in improper])] = self.molecule.PeriodicTorsionForce[key]
 
         torsions = deepcopy(self.molecule.PeriodicTorsionForce)
         # now we should remake the torsion store in the ligand
         self.molecule.PeriodicTorsionForce = OrderedDict((v, k) for v, k in torsions.items() if k[-1] != 'Improper')
         # now we need to add the impropers at the end of the torsion object
-        for key in impropers.keys():
-            self.molecule.PeriodicTorsionForce[key] = impropers[key]
+        for key in improper_torsions.keys():
+            self.molecule.PeriodicTorsionForce[key] = improper_torsions[key]
+
 
 @for_all_methods(timer_logger)
 class AnteChamber(Parametrisation):
@@ -467,6 +450,7 @@
         self.prmtop = None
         self.inpcrd = None
         self.molecule.parameter_engine = 'AnteChamber ' + self.fftype
+        self.symmetrise()
 
     def serialise_system(self):
         """Serialise the amber style files into an openmm object."""
@@ -568,6 +552,7 @@
         self.serialise_system()
         self.gather_parameters()
         self.molecule.parameter_engine = 'OpenFF ' + self.fftype
+        self.symmetrise()
 
     def serialise_system(self):
         """Create the OpenMM system; parametrise using frost; serialise the system."""
@@ -609,6 +594,7 @@
         self.BOSS_cmd()
         self.gather_parameters()
         self.molecule.parameter_engine = 'BOSS ' + self.fftype
+        self.symmetrise()
 
     def BOSS_cmd(self):
         """
