# TODO write the parametrisation classes for each method antechamber input xml, openFF, etc
# all must return the same dic object that can be stored in the molecule and writen to xml format
# maybe Gromacs as well


from QUBEKit.decorators import for_all_methods, timer_logger


class Parametrisation:
    """Class of functions which perform the initial parametrisation for the molecule.
    The Parameters will be stored into the molecule as dictionaries as this is easy to manipulate and convert
    to a parameter tree.

    Note all parameters gathered here are indexed from 0,
    whereas the ligand object index starts from 1 for all networkx related properties such as bonds!


    Parameters
    ---------
    molecule : QUBEKit molecule object

    input_file : an OpenMM style xml file associated with the molecule object

    fftype : the FF type the molecule will be parametrised with
             only needed in the case of gaff or gaff2 else will be assigned based on class used.

    Returns
    -------
    AtomTypes : dictionary of the atom names, the associated opls type and class type stored under number.

    Residues : dictionary of residue names indexed by the order they appear.

    HarmonicBondForce: dictionary of equilibrium distances and force constants stored under the bond tuple.

    HarmonicAngleForce: dictionary of equilibrium  angles and force constant stored under the angle tuple.

    PeriodicTorsionForce : dictionary of periodicity, barrier and phase stored under the torsion tuple.

    NonbondedForce : dictionary of charge, sigma and epsilon stored under the original atom ordering.
    """

    def __init__(self, molecule, input_file=None, fftype=None):

        self.molecule = molecule
        self.input = input_file
        self.fftype = fftype

    def gather_parameters(self):
        """This method parses the serialized xml file and collects the parameters ready to pass them
        to build tree."""

        import xml.etree.ElementTree as ET
        from math import pi

        # Try to gather the AtomTypes first
        for i, atom in enumerate(self.molecule.atom_names):
            self.molecule.AtomTypes[i] = [atom, 'opls_' + str(800 + i), str(self.molecule.molecule[i][0]) + str(800 + i)]

        # Now parse the xml file for the rest of the data
        inputXML_file = 'serilized.xml'
        inXML = ET.parse(inputXML_file)
        in_root = inXML.getroot()

        # Extract all bond data
        for Bond in in_root.iter('Bond'):
            self.molecule.HarmonicBondForce[(int(Bond.get('p1')), int(Bond.get('p2')))] = [Bond.get('d'),
                                                                                  Bond.get('k')]

        # Extract all angle data
        for Angle in in_root.iter('Angle'):
            self.molecule.HarmonicAngleForce[int(Angle.get('p1')), int(Angle.get('p2')), int(Angle.get('p3'))] = [Angle.get('a'), Angle.get('k')]

        # Extract all nonbonded data
        i = 0
        for Atom in in_root.iter('Particle'):
            if "eps" in Atom.attrib:
                self.molecule.NonbondedForce[i] = [Atom.get('q'), Atom.get('sig'), Atom.get('eps')]
                i += 1

        # Extract all of the torsion data
        phases = ['0', str(pi), '0', str(pi)]
        for Torsion in in_root.iter('Torsion'):
            tor_string_forward = (int(Torsion.get('p1')), int(Torsion.get('p2')), int(Torsion.get(
                'p3')), int(Torsion.get('p4')))
            tor_string_back = (int(Torsion.get('p4')), int(Torsion.get('p3')), int(Torsion.get('p2')), int(Torsion.get(
                'p1')))
            if tor_string_forward not in self.molecule.PeriodicTorsionForce.keys() and tor_string_back not in self.molecule.PeriodicTorsionForce.keys():
                self.molecule.PeriodicTorsionForce[tor_string_forward] = [
                    [Torsion.get('periodicity'), Torsion.get('k'), Torsion.get('phase')]]
            elif tor_string_forward in self.molecule.PeriodicTorsionForce.keys():
                self.molecule.PeriodicTorsionForce[tor_string_forward].append(
                    [Torsion.get('periodicity'), Torsion.get('k'), Torsion.get('phase')])
            elif tor_string_back in self.molecule.PeriodicTorsionForce.keys():
                self.molecule.PeriodicTorsionForce[tor_string_back].append([Torsion.get('periodicity'), Torsion.get('k'), Torsion.get('phase')])

        # Now we need to fill in all blank phases of the Torsions
        for key in self.molecule.PeriodicTorsionForce.keys():
            Vns = ['1', '2', '3', '4']
            if len(self.molecule.PeriodicTorsionForce[key]) < 4:
                # now need to add the missing terms from the torsion force
                for i in range(len(self.molecule.PeriodicTorsionForce[key])):
                    Vns.remove(self.molecule.PeriodicTorsionForce[key][i][0])
                for i in Vns:
                    self.molecule.PeriodicTorsionForce[key].append([i, '0', phases[int(i) - 1]])
        # sort by periodicity using lambda function
        for key in self.molecule.PeriodicTorsionForce.keys():
            self.molecule.PeriodicTorsionForce[key].sort(key=lambda x: x[0])


@for_all_methods(timer_logger)
class XML(Parametrisation):
    """Read in the parameters for a molecule from an XML file and store them into the molecule."""

    def __init__(self, molecule, input_file=None, fftype='CM1A/OPLS'):

        super().__init__(molecule, input_file, fftype)
        self.parametrise()
        self.molecule.parameter_engine = 'XML input ' + self.fftype

    def serialize_system(self):
        """Serialize the input XML system using openmm."""

        from simtk.openmm import app
        from simtk import openmm

        pdb = app.PDBFile(self.molecule.filename)
        modeller = app.Modeller(pdb.topology, pdb.positions)

        if self.input:
            forcefield = app.ForceField(self.input)

<<<<<<< HEAD
        elif not self.input:
            forcefield = app.ForceField(self.molecule.name + '.xml')

        else:
            raise FileExistsError('No .xml type file found did you supply one?')

        system = forcefield.createSystem(
            modeller.topology, nonbondedMethod=app.NoCutoff, constraints=None)

        xml = openmm.XmlSerializer.serializeSystem(system)
        with open('serilized.xml', 'w+') as out:
            out.write(xml)

    def parametrise(self):
        """This is the master function and controls the class.
        1. Serialize the system into a correctly formatted xml file
        2. gather the parameters and store them in the molecule parameter dictionaries."""
        self.serialize_system()
=======
        else:
            raise FileExistsError('No .xml type file found did you supply one?')

    def parametrise(self):
        """This is the master function and controls the class.
        1. Serialize the system into a correctly formatted xml file
        2. gather the parameters and store them in the molecule parameter dictionaries.
        """
>>>>>>> 607f53f2

        self.serialize_system
        self.gather_parameters()


@for_all_methods(timer_logger)
class AnteChamber(Parametrisation):
    """Use AnteChamber to parametrise the Ligand first using gaff  or gaff2
    then build and export the xml tree object.
    """

    def __init__(self, molecule, input_file=None, fftype='gaff'):
        super().__init__(molecule, input_file, fftype)
        self.parametrise()
        self.prmtop = None
        self.inpcrd = None
        self.molecule.parameter_engine = 'AnteChamber ' + self.fftype

    def parametrise(self):
        """This is the master function of the class
        1 parametrise with Antechamber using gaff or gaff2
        2 load molecule into tleap to get the prmtop and inpcrd files used by openMM
        3 serialize the openMM system object
        4 convert the parameters to a xml tree object and export to the molecule.
        """

        self.antchamber_cmd()

        self.serialize_system()

        self.gather_parameters()

    def serialize_system(self):
        """Serialize the amber style files into an openmm object."""

        from simtk.openmm import app
        from simtk import openmm

        prmtop = app.AmberPrmtopFile(self.prmtop)
        system = prmtop.createSystem(nonbondedMethod=app.NoCutoff, constraints=None)

        xml = openmm.XmlSerializer.serializeSystem(system)
        with open('serilized.xml', 'w+') as out:
            out.write(xml)

    def antchamber_cmd(self):
        """Method to run Antechamber, parmchk2 and tleap."""

        from tempfile import TemporaryDirectory
        from shutil import copy
        from os import getcwd, chdir, path
        from subprocess import call

        # file paths when moving in and out of temp locations
        cwd = getcwd()
        input_file = path.abspath(self.molecule.filename)
        mol2 = path.abspath(self.molecule.name+'.mol2')
        frcmod_file = path.abspath(self.molecule.name+'.frcmod')
        prmtop_file = path.abspath(self.molecule.name+'.prmtop')
        inpcrd_file = path.abspath(self.molecule.name+'.inpcrd')
        ant_log = path.abspath('Antechamber.log')

        # Work in temp directory due to the amount of files made by antechamber
        with TemporaryDirectory() as temp:
            chdir(temp)
            copy(input_file, 'in.pdb')
            # Call antechamber
            with open('Antechamber.log', 'w+') as log:
                call(f"antechamber -i {input_file} -fi pdb -o out.mol2 -fo mol2 -s 2 -at {self.fftype} -c bcc", shell=True, stdout=log)
            # make sure command worked
            if not path.exists('out.mol2'):
                raise FileNotFoundError('out.mol2 not found antechamber failed!')
            # Run parmchk
            with open('Antechamber.log', 'a') as log:
                call(f"parmchk2 -i out.mol2 -f mol2 -o out.frcmod -s {self.fftype}", shell=True, stdout=log)
            # make sure command worked
            if not path.exists('out.frcmod'):
                raise FileNotFoundError('out.frcmod not found parmchk2 failed!')
            # Now get the files back from the temp folder and close
            copy('out.mol2', mol2)
            copy('out.frcmod', frcmod_file)
            copy('Antechamber.log', ant_log)

        # Now we need to run tleap to get the prmtop and inpcrd files
        with TemporaryDirectory() as temp:
            chdir(temp)
            copy(mol2, 'in.mol2')
            copy(frcmod_file, 'in.frcmod')
            copy(ant_log, 'Antechamber.log')
            # make tleap command file
            with open('tleap_commands', 'w+') as tleap:
                tleap.write("""source oldff/leaprc.ff99SB
                               source leaprc.gaff
                               LIG = loadmol2 in.mol2
                               check LIG
                               loadamberparams in.frcmod
                               saveamberparm LIG out.prmtop out.inpcrd
                               quit""")
            # Now run tleap
            with open('Antechamber.log', 'a') as log:
                call('tleap -f tleap_commands', shell=True, stdout=log)
            # check results present
            if not path.exists('out.prmtop') or not path.exists('out.inpcrd'):
                raise FileNotFoundError('out.prmtop or out.inpcrd not found tleap faild!')

            copy('Antechamber.log', ant_log)
            copy('out.prmtop', prmtop_file)
            copy('out.inpcrd', inpcrd_file)
            chdir(cwd)

        # Now give the file names to parametrisation method
        self.prmtop = self.molecule.name + '.prmtop'
        self.inpcrd = self.molecule.name + '.inpcrd'


@for_all_methods(timer_logger)
class OpenFF(Parametrisation):
    """This class uses the openFF in openeye to parametrise the molecule using frost.
    A serialized XML is then stored in the parameter dictionaries."""

    def __init__(self, molecule, input_file=None, fftype='frost'):

        super().__init__(molecule, input_file, fftype)
<<<<<<< HEAD
        self.parametrise()
=======
>>>>>>> 607f53f2

        self.parametrise()
        self.molecule.parameter_engine = 'OpenFF ' + self.fftype

    def parametrise(self):
        """This is the master function of the class
        1 parametrise the molecule with frost and serialize the system into an xml
        2 parse the object and construct the parameter dictionaries
        3 return the parameters to the molecule.
        """

        self.serialize_system()
        self.gather_parameters()

    def serialize_system(self):
        """Create the OpenMM system parametrise using frost and serialize the system."""

        # Import OpenMM tools
        from simtk import openmm

        # Import the SMIRNOFF forcefield engine and some useful tools
        from openforcefield.typing.engines.smirnoff import ForceField
        from openforcefield.utils import get_data_filename, generateTopologyFromOEMol

        # Import the OpenEye toolkit
        from openeye import oechem

        # Load molecule using OpenEye tools
        mol = oechem.OEGraphMol()
        ifs = oechem.oemolistream(self.molecule.filename)
        flavor = oechem.OEIFlavor_Generic_Default | oechem.OEIFlavor_MOL2_Default | oechem.OEIFlavor_MOL2_Forcefield
        ifs.SetFlavor(oechem.OEFormat_MOL2, flavor)
        oechem.OEReadMolecule(ifs, mol)
        oechem.OETriposAtomNames(mol)

        # Load a SMIRNOFF small molecule forcefield for alkanes, ethers, and alcohols
        forcefield = ForceField(get_data_filename('forcefield/smirnoff99Frosst.offxml'))

        # Create the OpenMM system
        topology = generateTopologyFromOEMol(mol)
        system = forcefield.createSystem(topology, [mol])

        # Serialize the OpenMM system into the xml file
        xml = openmm.XmlSerializer.serializeSystem(system)
        with open('serilized.xml', 'w+') as out:
            out.write(xml)


@for_all_methods(timer_logger)
class BOSS(Parametrisation):
    """This class uses the BOSS software to parameterise a molecule using the CM1A/OPLS FF.
    The parameters are then stored in the parameter dictionaries.
    """

    # TODO make sure order is consistent with PDB.

    def __init__(self, molecule, input_file=None, fftype='CM1A/OPLS'):

        super().__init__(molecule, input_file, fftype)
<<<<<<< HEAD
        self.parametrise()
=======

        self.parameterise()
>>>>>>> 607f53f2
        self.molecule.parameter_engine = 'BOSS ' + self.fftype

    def parametrise(self):
        """This is the master function of the class
        1 parametrise the molecule with CM1A/OPLS
        2 parse the out file and construct the parameter dictionaries
        3 return the parameters to the molecule.
        """

        self.BOSS_cmd()
        self.gather_parameters()

    def BOSS_cmd(self):
        """This method is used to call the required BOSS scripts.
        1 The zmat file with CM1A charges is first generated for the molecule keeping the same pdb order.
        2 A single point calculation is done.
        """

        pass

    def gather_parameters(self):
        """This method parses the BOSS out file and collects the parameters ready to pass them
        to build tree.
        """

        pass<|MERGE_RESOLUTION|>--- conflicted
+++ resolved
@@ -129,7 +129,6 @@
         if self.input:
             forcefield = app.ForceField(self.input)
 
-<<<<<<< HEAD
         elif not self.input:
             forcefield = app.ForceField(self.molecule.name + '.xml')
 
@@ -143,23 +142,14 @@
         with open('serilized.xml', 'w+') as out:
             out.write(xml)
 
-    def parametrise(self):
-        """This is the master function and controls the class.
-        1. Serialize the system into a correctly formatted xml file
-        2. gather the parameters and store them in the molecule parameter dictionaries."""
-        self.serialize_system()
-=======
-        else:
-            raise FileExistsError('No .xml type file found did you supply one?')
 
     def parametrise(self):
         """This is the master function and controls the class.
         1. Serialize the system into a correctly formatted xml file
         2. gather the parameters and store them in the molecule parameter dictionaries.
         """
->>>>>>> 607f53f2
-
         self.serialize_system
+        
         self.gather_parameters()
 
 
@@ -281,12 +271,8 @@
     def __init__(self, molecule, input_file=None, fftype='frost'):
 
         super().__init__(molecule, input_file, fftype)
-<<<<<<< HEAD
         self.parametrise()
-=======
->>>>>>> 607f53f2
-
-        self.parametrise()
+
         self.molecule.parameter_engine = 'OpenFF ' + self.fftype
 
     def parametrise(self):
@@ -344,12 +330,8 @@
     def __init__(self, molecule, input_file=None, fftype='CM1A/OPLS'):
 
         super().__init__(molecule, input_file, fftype)
-<<<<<<< HEAD
         self.parametrise()
-=======
-
-        self.parameterise()
->>>>>>> 607f53f2
+
         self.molecule.parameter_engine = 'BOSS ' + self.fftype
 
     def parametrise(self):
