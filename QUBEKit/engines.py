#!/usr/bin/env python3

# TODO Expand the functional_dict for PSI4 and Gaussian classes to "most" functionals.
# TODO Add better error handling for missing info. Maybe add path checking for Chargemol?
# TODO Rewrite file parsers to use takewhile / dropwhile / flagging rather than reading the whole files to memory.

from QUBEKit.helpers import get_overage, check_symmetry, append_to_log
from QUBEKit.decorators import for_all_methods, timer_logger

<<<<<<< HEAD
from subprocess import run as sub_run
from pathlib import Path
=======
import subprocess as sp
>>>>>>> 424c6953

import matplotlib.pyplot as plt
from mpl_toolkits.mplot3d import Axes3D
import numpy as np
from scipy.spatial import ConvexHull

import qcengine as qcng
import qcelemental as qcel

from rdkit.Chem import AllChem, MolFromPDBFile, Descriptors, MolToSmiles, MolToSmarts, MolToMolFile, MolFromMol2File, MolFromMolFile, rdPartialCharges
from rdkit.Chem.rdForceFieldHelpers import MMFFOptimizeMolecule, UFFOptimizeMolecule

from simtk.openmm import app
import simtk.openmm as mm
from simtk import unit

import xml.etree.ElementTree as ET


class Engines:
    """
    Engines superclass containing core information that all other engines (PSI4, Gaussian etc) will have.
    Provides atoms' coordinates with name tags for each atom and entire molecule.
    Also gives all configs from the appropriate config file.
    """

    def __init__(self, molecule):

        self.molecule = molecule

    def __repr__(self):
        return f'{self.__class__.__name__}({self.__dict__!r})'


@for_all_methods(timer_logger)
class PSI4(Engines):
    """
    Writes and executes input files for psi4.
    Also used to extract Hessian matrices; optimised structures; frequencies; etc.
    """

    def __init__(self, molecule):

        super().__init__(molecule)

        self.functional_dict = {'pbepbe': 'PBE', 'wb97xd': 'wB97X-D'}
        # Search for functional in dict, if it's not there, just leave the theory as it is.
        self.molecule.theory = self.functional_dict.get(self.molecule.theory, self.molecule.theory)

    # TODO add restart from log method
    def generate_input(self, input_type='input', optimise=False, hessian=False, density=False, energy=False,
                       fchk=False, restart=False, execute=True):
        """
        Converts to psi4 input format to be run in psi4 without using geometric.
        :param input_type: The coordinate set of the molecule to be used
        :param optimise: Optimise the molecule to the desired convergence critera with in the iteration limit
        :param hessian: Calculate the hessian matrix
        :param density: Calculate the electron density
        :param energy: Calculate the single point energy of the molecule
        :param fchk: Write out a gaussian style Fchk file
        :param restart: Restart the calculation from a log point
        :param execute: Run the desired Psi4 job
        :return: The completion status of the job True if successful False if not run or failed
        """

        molecule = self.molecule.coords[input_type]

        setters = ''
        tasks = ''

        # input.dat is the PSI4 input file.
        with open('input.dat', 'w+') as input_file:
            # opening tag is always writen
            input_file.write(f'memory {self.molecule.memory} GB\n\nmolecule {self.molecule.name} {{\n'
                             f'{self.molecule.charge} {self.molecule.multiplicity} \n')
            # molecule is always printed
<<<<<<< HEAD
            for i, atom in enumerate(molecule):
                input_file.write(f' {self.molecule.atoms[i].element}    {float(atom[0]): .10f}  {float(atom[1]): .10f}  {float(atom[2]): .10f} \n')
            input_file.write(f" units angstrom\n no_reorient\n}}\n\nset {{\n basis {self.molecule.basis}\n")
=======
            for atom in molecule:
                input_file.write(f' {atom[0]}    '
                                 f'{float(atom[1]): .10f}  {float(atom[2]): .10f}  {float(atom[3]): .10f} \n')
            input_file.write(f' units angstrom\n no_reorient\n}}\n\nset {{\n basis {self.molecule.basis}\n')
>>>>>>> 424c6953

            if energy:
                append_to_log('Writing psi4 energy calculation input')
                tasks += f"\nenergy  = energy('{self.molecule.theory}')"

            if optimise:
                append_to_log('Writing PSI4 optimisation input', 'minor')
                setters += f' g_convergence {self.molecule.convergence}\n GEOM_MAXITER {self.molecule.iterations}\n'
                tasks += f"\noptimize('{self.molecule.theory.lower()}')"

            if hessian:
                append_to_log('Writing PSI4 Hessian matrix calculation input', 'minor')
                setters += ' hessian_write on\n'

                tasks += f"\nenergy, wfn = frequency('{self.molecule.theory.lower()}', return_wfn=True)"

                tasks += '\nwfn.hessian().print_out()\n\n'

            if density:
                append_to_log('Writing PSI4 density calculation input', 'minor')
                setters += " cubeprop_tasks ['density']\n"

                overage = get_overage(self.molecule.name)
                setters += ' CUBIC_GRID_OVERAGE [{0}, {0}, {0}]\n'.format(overage)
                setters += ' CUBIC_GRID_SPACING [0.13, 0.13, 0.13]\n'
                tasks += f"grad, wfn = gradient('{self.molecule.theory.lower()}', return_wfn=True)\ncubeprop(wfn)"

            if fchk:
                append_to_log('Writing PSI4 input file to generate fchk file')
                tasks += f"\ngrad, wfn = gradient('{self.molecule.theory.lower()}', return_wfn=True)"
                tasks += '\nfchk_writer = psi4.core.FCHKWriter(wfn)'
                tasks += f'\nfchk_writer.write("{self.molecule.name}_psi4.fchk")\n'

            # TODO If overage cannot be made to work, delete and just use Gaussian.
            # if self.molecule.solvent:
            #     setters += ' pcm true\n pcm_scf_type total\n'
            #     tasks += '\n\npcm = {'
            #     tasks += '\n units = Angstrom\n Medium {\n  SolverType = IEFPCM\n  Solvent = Chloroform\n }'
            #     tasks += '\n Cavity {\n  RadiiSet = UFF\n  Type = GePol\n  Scaling = False\n  Area = 0.3\n  Mode = Implicit'
            #     tasks += '\n }\n}'

            setters += '}\n'

            if not execute:
                setters += f'set_num_threads({self.molecule.threads})\n'

            input_file.write(setters)
            input_file.write(tasks)

        if execute:
            with open('log.txt', 'w+') as log:
                sp.run(f'psi4 input.dat -n {self.molecule.threads}', shell=True, stdout=log, stderr=log)

            # After running, check for normal termination
            return True if '*** Psi4 exiting successfully.' in open('output.dat', 'r').read() else False
        else:
            return False

    def hessian(self):
        """
        Parses the Hessian from the output.dat file (from psi4) into a numpy array.
        Molecule is a numpy array of size N x N.
        """

        hess_size = 3 * len(self.molecule.coords['input'])

        # output.dat is the psi4 output file.
        with open('output.dat', 'r') as file:

            lines = file.readlines()

            for count, line in enumerate(lines):
                if '## Hessian' in line or '## New Matrix (Symmetry' in line:
                    # Set the start of the hessian to the row of the first value.
                    hess_start = count + 5
                    break
            else:
                raise EOFError('Cannot locate Hessian matrix in output.dat file.')

            # Check if the hessian continues over onto more lines (i.e. if hess_size is not divisible by 5)
            extra = 0 if hess_size % 5 == 0 else 1

            # hess_length: # of cols * length of each col
            #            + # of cols - 1 * #blank lines per row of hess_vals
            #            + # blank lines per row of hess_vals if the hess_size continues over onto more lines.
            hess_length = (hess_size // 5) * hess_size + (hess_size // 5 - 1) * 3 + extra * (3 + hess_size)

            hess_end = hess_start + hess_length

            hess_vals = []

            for file_line in lines[hess_start:hess_end]:
                # Compile lists of the 5 Hessian floats for each row.
                # Number of floats in last row may be less than 5.
                # Only the actual floats are added, not the separating numbers.
                row_vals = [float(val) for val in file_line.split() if len(val) > 5]
                hess_vals.append(row_vals)

            # Remove blank list entries
            hess_vals = [elem for elem in hess_vals if elem]

            reshaped = []

            # Convert from list of (lists, length 5) to 2d array of size hess_size x hess_size
            for old_row in range(hess_size):
                new_row = []
                for col_block in range(hess_size // 5 + extra):
                    new_row += hess_vals[old_row + col_block * hess_size]

                reshaped.append(new_row)

            hess_matrix = np.array(reshaped)

            # Cache the unit conversion.
            conversion = 627.509391 / (0.529 ** 2)
            # Element-wise multiplication
            hess_matrix *= conversion

            check_symmetry(hess_matrix)

            return hess_matrix

    def optimised_structure(self):
        """
        Parses the final optimised structure from the output.dat file (from psi4) to a numpy array.
        Also returns the energy of the optimized structure.
        """

        # Run through the file and find all lines containing '==> Geometry', add these lines to a list.
        # Reverse the list
        # from the start of this list, jump down to the first atom and set this as the start point
        # Split the row into 4 columns: centre, x, y, z.
        # Add each row to a matrix.
        # Return the matrix.

        # output.dat is the psi4 output file.
        with open('output.dat', 'r') as file:
            lines = file.readlines()
            # Will contain index of all the lines containing '==> Geometry'.
            geo_pos_list = []
            for count, line in enumerate(lines):
                if '==> Geometry' in line:
                    geo_pos_list.append(count)

                elif '**** Optimization is complete!' in line:
                    opt_pos = count
                    opt_steps = int(line.split()[5])

            if not (opt_pos and opt_steps):
                raise EOFError('According to the output.dat file, optimisation has not completed.')

            # now get the final opt_energy
            opt_energy = float(lines[opt_pos + opt_steps + 7].split()[1])

            # Set the start as the last instance of '==> Geometry'.
            start_of_vals = geo_pos_list[-1] + 9

            opt_struct = []

            for row in range(len(self.molecule.coords['input'])):

                # Append the first 4 columns of each row, converting to float as necessary.
                struct_row = []
                for indx in range(3):
                    struct_row.append(float(lines[start_of_vals + row].split()[indx + 1]))

                opt_struct.append(struct_row)

        return np.array(opt_struct), opt_energy

    @staticmethod
    def get_energy():
        """Get the energy of a single point calculation."""

        # open the psi4 log file
        with open('output.dat', 'r') as log:
            lines = log.readlines()

        # find the total converged energy
        for line in lines:
            if 'Total Energy =' in line:
                energy = float(line.split()[3])
                break
        else:
            raise EOFError('Cannot find energy in output.dat file.')

        return energy

    def all_modes(self):
        """Extract all modes from the psi4 output file."""

        # Find "post-proj  all modes"
        # Jump to first value, ignoring text.
        # Move through data, adding it to a list
        # continue onto next line.
        # Repeat until the following line is known to be empty.

        # output.dat is the psi4 output file.
        with open('output.dat', 'r') as file:
            lines = file.readlines()
            for count, line in enumerate(lines):
                if "post-proj  all modes" in line:
                    start_of_vals = count
                    break
            else:
                raise EOFError('Cannot locate modes in output.dat file.')

            # Barring the first (and sometimes last) line, dat file has 6 values per row.
<<<<<<< HEAD
            end_of_vals = start_of_vals + (3 * len(self.molecule.atoms)) // 6
=======
            end_of_vals = start_of_vals + (3 * len(self.molecule.coords['input'])) // 6
>>>>>>> 424c6953

            structures = lines[start_of_vals][24:].replace("'", "").split()
            structures = structures[6:]

            for row in range(1, end_of_vals - start_of_vals):
                # Remove double strings and weird formatting.
                structures += lines[start_of_vals + row].replace("'", "").replace("]", "").split()

            all_modes = [float(val) for val in structures]

            return np.array(all_modes)

    def geo_gradient(self, input_type='input', threads=False, execute=True):
        """
        Write the psi4 style input file to get the gradient for geometric
        and run geometric optimisation.
        """

        molecule = self.molecule.coords[input_type]

        with open(f'{self.molecule.name}.psi4in', 'w+') as file:

<<<<<<< HEAD
            file.write(f'memory {self.molecule.memory} GB\n\nmolecule {self.molecule.name} {{\n {self.molecule.charge} {self.molecule.multiplicity} \n')
            for i, atom in enumerate(molecule):
                file.write(f'  {self.molecule.atoms[i].element:2}    {float(atom[0]): .10f}  {float(atom[1]): .10f}  {float(atom[2]): .10f}\n')
=======
            file.write(f'memory {self.molecule.memory} GB\n\nmolecule {self.molecule.name} {{\n {self.molecule.charge} '
                       f'{self.molecule.multiplicity} \n')
            for atom in molecule:
                file.write(f'  {atom[0]:2}    {float(atom[1]): .10f}  {float(atom[2]): .10f}  {float(atom[3]): .10f}\n')
>>>>>>> 424c6953

            file.write(f' units angstrom\n no_reorient\n}}\nset basis {self.molecule.basis}\n')

            if threads:
<<<<<<< HEAD
                file.write(f"set_num_threads({self.molecule.threads})")
=======
                file.write(f'set_num_threads({self.molecule.threads})')
>>>>>>> 424c6953
            file.write(f"\n\ngradient('{self.molecule.theory}')\n")

        if execute:
            with open('log.txt', 'w+') as log:
                sp.run(f'geometric-optimize --psi4 {self.molecule.name}.psi4in {self.molecule.constraints_file} '
                       f'--nt {self.molecule.threads}', shell=True, stdout=log, stderr=log)


@for_all_methods(timer_logger)
class Chargemol(Engines):

    def __init__(self, molecule):

        super().__init__(molecule)

    def generate_input(self, execute=True):
        """Given a DDEC version (from the defaults), this function writes the job file for chargemol and executes it."""

        if (self.molecule.ddec_version != 6) and (self.molecule.ddec_version != 3):
            append_to_log(message='Invalid or unsupported DDEC version given, running with default version 6.',
                          msg_type='warning')

        # Write the charges job file.
        with open('job_control.txt', 'w+') as charge_file:

            charge_file.write(f'<input filename>\n{self.molecule.name}.wfx\n</input filename>')

            charge_file.write('\n\n<net charge>\n0.0\n</net charge>')

            charge_file.write('\n\n<periodicity along A, B and C vectors>\n.false.\n.false.\n.false.')
            charge_file.write('\n</periodicity along A, B and C vectors>')

            charge_file.write(f'\n\n<atomic densities directory complete path>\n{self.molecule.chargemol}'
                              f'/atomic_densities/')
            charge_file.write('\n</atomic densities directory complete path>')

            charge_file.write(f'\n\n<charge type>\nDDEC{self.molecule.ddec_version}\n</charge type>')

            charge_file.write('\n\n<compute BOs>\n.true.\n</compute BOs>')

        if execute:
            with open('log.txt', 'w+') as log:
                # TODO path.join()?
                control_path = 'chargemol_FORTRAN_09_26_2017/compiled_binaries/linux/' \
                               'Chargemol_09_26_2017_linux_serial job_control.txt'
                sp.run(f'{self.molecule.chargemol}/{control_path}', shell=True, stdout=log, stderr=log)


@for_all_methods(timer_logger)
class Gaussian(Engines):
    """
    Writes and executes input files for Gaussian09.
    Also used to extract Hessian matrices; optimised structures; frequencies; etc.
    """

    def __init__(self, molecule):

        super().__init__(molecule)

        self.functional_dict = {'pbe': 'PBEPBE', 'wb97x-d': 'wB97XD'}
        self.molecule.theory = self.functional_dict.get(self.molecule.theory, self.molecule.theory)

        self.convergence_dict = {'GAU': '',
                                 'GAU_TIGHT': 'tight',
                                 'GAU_LOOSE': 'loose',
                                 'GAU_VERYTIGHT': 'verytight'}

    def generate_input(self, input_type='input', optimise=False, hessian=False, density=False, solvent=False,
                       restart=False, execute=True):
        """
        Generates the relevant job file for Gaussian, then executes this job file.
        :param input_type: The set of coordinates in the molecule that should be used in the job
        :param optimise: Optimise the geometry of the molecule
        :param hessian: Calculate the hessian matrix
        :param density: Calculate the electron density
        :param solvent: Use a solvent when calculating the electron density
        :param restart: Restart from a check point file
        :param execute: Run the calculation after writing the input file
        :return: The exit status of the job if ran, True for normal false for not ran or error
        """

        molecule = self.molecule.coords[input_type]

        with open(f'gj_{self.molecule.name}.com', 'w+') as input_file:

            input_file.write(f'%Mem={self.molecule.memory}GB\n%NProcShared={self.molecule.threads}\n%Chk=lig\n')

            commands = f'# {self.molecule.theory}/{self.molecule.basis} SCF=XQC '

            # Adds the commands in groups. They MUST be in the right order because Gaussian.
            if optimise:
                convergence = self.convergence_dict.get(self.molecule.convergence, "")
                if convergence != "":
                    convergence = f', {convergence}'
                # Set the convergence and the iteration cap for the optimisation
                commands += f'opt(MaxCycles={self.molecule.iterations} {convergence}) '

            if hessian:
                commands += 'freq '

            if solvent:
                commands += 'SCRF=(IPCM,Read) '

            if density:
                commands += 'density=current OUTPUT=WFX '

            if restart:
                commands += 'geom=check'

            commands += f'\n\n{self.molecule.name}\n\n{self.molecule.charge} {self.molecule.multiplicity}\n'

            input_file.write(commands)

            if not restart:
                # Add the atomic coordinates if we are not restarting from the chk file
<<<<<<< HEAD
                for i, atom in enumerate(molecule):
                    input_file.write(f'{self.molecule.atoms[i].element} {float(atom[0]): .10f} {float(atom[1]): .10f} {float(atom[2]): .10f}\n')
=======
                for atom in molecule:
                    input_file.write(f'{atom[0]} '
                                     f'{float(atom[1]): .10f} {float(atom[2]): .10f} {float(atom[3]): .10f}\n')
>>>>>>> 424c6953

            if solvent:
                # Adds the epsilon and cavity params
                input_file.write('\n4.0 0.0004')

            if density:
                # Specify the creation of the wavefunction file
                input_file.write(f'\n{self.molecule.name}.wfx')

            # Blank lines because Gaussian.
            input_file.write('\n\n')

        if execute:
            with open('log.txt', 'w+') as log:
                sp.run(f'g09 < gj_{self.molecule.name}.com > gj_{self.molecule.name}.log',
                       shell=True, stdout=log, stderr=log)

<<<<<<< HEAD
            # Now check the exit status of the job
            result = self.check_for_errors()

            return result

        else:

            result = {'success': False,
                      'error': 'Not run'}

            return result

    def check_for_errors(self):
        """
        Read the output file and check for normal termination and any errors.
        :return: A dictionary of the success status and any problems
        """

        log = open(f'gj_{self.molecule.name}.log', 'r').read()
        if 'Normal termination of Gaussian' in log:
            result = {'success': True}

        elif 'Problem with the distance matrix.' in log:
            result = {'success': False,
                      'error': 'Distance matrix'}

        elif 'Error termination in NtrErr' in log:
            result = {'success': False,
                      'error': 'FileIO'}

        return result
=======
            # After running check for normal termination
            if 'Normal termination of Gaussian' in open(f'gj_{self.molecule.name}.log', 'r').read():
                return True
>>>>>>> 424c6953

    def hessian(self):
        """Extract the Hessian matrix from the Gaussian fchk file."""

        # Make the fchk file first
        with open('formchck.log', 'w+') as formlog:
            sp.run('formchk lig.chk lig.fchk', shell=True, stdout=formlog, stderr=formlog)

        with open('lig.fchk', 'r') as fchk:

            lines = fchk.readlines()
            hessian_list = []

            for count, line in enumerate(lines):
                if line.startswith('Cartesian Force Constants'):
                    start_pos = count + 1
                if line.startswith('Dipole Moment'):
                    end_pos = count

            if not start_pos and end_pos:
                raise EOFError('Cannot locate Hessian matrix in lig.fchk file.')

            for line in lines[start_pos: end_pos]:
                # Extend the list with the converted floats from the file, splitting on spaces and removing '\n' tags.
                hessian_list.extend([float(num) * 627.509391 / (0.529 ** 2) for num in line.strip('\n').split()])

<<<<<<< HEAD
        hess_size = 3 * len(self.molecule.atoms)
=======
        hess_size = 3 * len(self.molecule.coords['input'])
>>>>>>> 424c6953

        hessian = np.zeros((hess_size, hess_size))

        # Rewrite Hessian to full, symmetric 3N * 3N matrix rather than list with just the non-repeated values.
        m = 0
        for i in range(hess_size):
            for j in range(i + 1):
                hessian[i, j] = hessian_list[m]
                hessian[j, i] = hessian_list[m]
                m += 1

        check_symmetry(hessian)

        return hessian

    def optimised_structure(self):
        """Extract the optimised structure from the Gaussian log file."""

        with open(f'gj_{self.molecule.name}.log', 'r') as log_file:

            lines = log_file.readlines()

<<<<<<< HEAD
            output = ''
            start_end = []
            # Look for the output stream
            for i, line in enumerate(lines):
                if f'R{self.molecule.theory}\{self.molecule.basis}' in line:
                    start_end.append(i)
                elif '@' in line:
                    start_end.append(i)

                elif 'SCF Done' in line:
                    energy = float(line.split()[4])

            # now add the lines to the output stream
            for i in range(start_end[0], start_end[1]):
                output += lines[i].strip()

            # Split the string by the double slash to now find the molecule input
            molecule = []
            output = output.split("\\\\")
            for string in output:
                if string.startswith(f'{self.molecule.charge},{self.molecule.multiplicity}\\'):
                    # Remove the charge and multiplicity from the string
                    molecule = string.split("\\")[1:]

            # Store the coords back into the molecule array
            opt_struct = []
            for atom in molecule:
                atom = atom.split(",")
                opt_struct.append([float(atom[1]), float(atom[2]), float(atom[3])])
=======
        output = ''
        start, end, energy = None, None, None
        # Look for the output stream
        # TODO Escape sequence warnings. Just use r'' for search strings with \ in them
        for pos, line in enumerate(lines):
            if f'R{self.molecule.theory}\{self.molecule.basis}' in line:
                start = pos

            elif '@' in line:
                end = pos

            elif 'SCF Done' in line:
                energy = float(line.split()[4])

        if any(i is None for i in [start, end, energy]):
            raise EOFError('Cannot locate optimised structure in file.')

        # now add the lines to the output stream
        for line in range(start, end):
            output += lines[line].strip()

        # Split the string by the double slash to now find the molecule input
        molecule = []
        output = output.split('\\\\')
        for string in output:
            if string.startswith(f'{self.molecule.charge},{self.molecule.multiplicity}\\'):
                # Remove the charge and multiplicity from the string
                molecule = string.split('\\')[1:]

        # Store the coords back into the molecule array
        opt_struct = []
        for atom in molecule:
            atom = atom.split(',')
            opt_struct.append([atom[0], float(atom[1]), float(atom[2]), float(atom[3])])

            # print(opt_struct)
            # assert len(opt_struct) == len(self.molecule.coords['input'])
            # exit()
            #
            # opt_coords_pos = []
            # for pos, line in enumerate(lines):
            #     if 'Input orientation' in line:
            #         opt_coords_pos.append(pos + 5)
            #
            # start_pos = opt_coords_pos[-1]
            #
            # num_atoms = len(self.molecule.coords['input'])
            #
            # opt_struct = []
            #
            # for pos, line in enumerate(lines[start_pos: start_pos + num_atoms]):
            #
            #     vals = line.split()[-3:]
            #     vals = [self.molecule.coords['input'][pos][0]] + [float(i) for i in vals]
            #     opt_struct.append(vals)
>>>>>>> 424c6953

        return np.array(opt_struct), energy

    def all_modes(self):
        """Extract the frequencies from the Gaussian log file."""

        with open(f'gj_{self.molecule.name}.log', 'r') as gj_log_file:

            lines = gj_log_file.readlines()
            freqs = []

            # Stores indices of rows which will be used
            freq_positions = []
            for count, line in enumerate(lines):
                if line.startswith(' Frequencies'):
                    freq_positions.append(count)

            for pos in freq_positions:
                freqs.extend(float(num) for num in lines[pos].split()[2:])

        return np.array(freqs)

# TODO do we need this class anymore it only makes an xyz file? Maybe move calculate_hull to helpers
@for_all_methods(timer_logger)
class ONETEP(Engines):

    def __init__(self, molecule):

        super().__init__(molecule)

    def generate_input(self, input_type='input', density=False):
        """ONETEP takes a xyz input file."""

        if density:
            self.molecule.write_xyz(input_type=input_type)

        # should we make a onetep run file? this is quite specific?
        print('Run this file in ONETEP.')

    def calculate_hull(self):
        """
        Generate the smallest convex hull which encloses the molecule.
        Then make a 3d plot of the points and hull.
        """

        coords = np.array([atom[1:] for atom in self.molecule.coords['input']])

        hull = ConvexHull(coords)

        fig = plt.figure()
        ax = fig.add_subplot(111, projection=Axes3D.name)

        ax.plot(coords.T[0], coords.T[1], coords.T[2], 'ko')

        for simplex in hull.simplices:
            simplex = np.append(simplex, simplex[0])
            ax.plot(coords[simplex, 0], coords[simplex, 1], coords[simplex, 2], color='lightseagreen')

        plt.show()


@for_all_methods(timer_logger)
class QCEngine(Engines):

    def __init__(self, molecule):

        super().__init__(molecule)

    def generate_qschema(self, input_type='input'):
        """
        Using the molecule object, generate a QCEngine schema. This can then
        be fed into the various QCEngine procedures.
        :param input_type: The part of the molecule object that should be used when making the schema
        :return: The qcelemental qschema
        """

        mol_data = f'{self.molecule.charge} {self.molecule.multiplicity}\n'

<<<<<<< HEAD
        for i, coord in enumerate(self.molecule.molecule[input_type]):
            mol_data += f'{self.molecule.atoms[i].element} '
=======
        for coord in self.molecule.coords[input_type]:
>>>>>>> 424c6953
            for item in coord:
                mol_data += f'{item} '
            mol_data += '\n'

        return qcel.models.Molecule.from_data(mol_data)

    def call_qcengine(self, engine, driver, input_type):
        """
        Using the created schema, run a particular engine, specifying the driver (job type).
        e.g. engine: geo, driver: energies.
        :param engine: The engine to be used psi4 geometric
        :param driver: The calculation type to be done e.g. energy, gradient, hessian, properties
        :param input_type: The part of the molecule object that should be used when making the schema
        :return: The required driver information
        """

        mol = self.generate_qschema(input_type=input_type)

        # Call psi4 for energy, gradient, hessian or property calculations
        if engine == 'psi4':
            psi4_task = qcel.models.ResultInput(
                molecule=mol,
                driver=driver,
                model={'method': self.molecule.theory, 'basis': self.molecule.basis},
                keywords={'scf_type': 'df'},
            )

            ret = qcng.compute(psi4_task, 'psi4', local_options={'memory': self.molecule.memory,
                                                                 'ncores': self.molecule.threads})

            if driver == 'hessian':
<<<<<<< HEAD
                hess_size = 3 * len(self.molecule.atoms)
=======
                hess_size = 3 * len(self.molecule.coords[input_type])
>>>>>>> 424c6953
                hessian = np.reshape(ret.return_result, (hess_size, hess_size)) * 627.509391 / (0.529 ** 2)
                check_symmetry(hessian)

                return hessian

            else:
                return ret.return_result

        # Call geometric with psi4 to optimise a molecule
        elif engine == 'geometric':
            geo_task = {
                'schema_name': 'qcschema_optimization_input',
                'schema_version': 1,
                'keywords': {
                    'coordsys': 'tric',
                    'maxiter': self.molecule.iterations,
                    'program': 'psi4',
                    'convergence_set': self.molecule.convergence,
                },
                'input_specification': {
                    'schema_name': 'qcschema_input',
                    'schema_version': 1,
                    'driver': 'gradient',
                    'model': {'method': self.molecule.theory, 'basis': self.molecule.basis},
                    'keywords': {},
                },
                'initial_molecule': mol,
            }
            # TODO hide the output stream so it does not spoil the terminal printing
            ret = qcng.compute_procedure(
                geo_task, 'geometric', return_dict=True, local_options={'memory': self.molecule.memory,
                                                                        'ncores': self.molecule.threads})
            return ret

        else:
            raise KeyError('Invalid engine type provided. Please use "geo" or "psi4".')


@for_all_methods(timer_logger)
class RDKit:
    """Class for controlling useful RDKit functions; try to keep class static."""

    @staticmethod
    def read_file(filename):

        # This handles splitting the paths
        filename = Path(filename)

        # Try and read the file
        if filename.suffix == '.pdb':
            mol = MolFromPDBFile(filename.name, removeHs=False)
            try:
                rdPartialCharges.ComputeGasteigerCharges(mol)
            except RuntimeError:
                print('RDKit could not assign the partial charges')
        elif filename.suffix == '.mol2':
            mol = MolFromMol2File(filename.name, removeHs=False)
        elif filename.suffix == '.mol':
            mol = MolFromMolFile(filename.name, removeHs=False)
        else:
            mol = None

        return mol

    @staticmethod
    def smiles_to_pdb(smiles_string, name=None):
        """
        Converts smiles strings to RDKit molobject.
        :param smiles_string: The hydrogen free smiles string
        :param name: The name of the molecule this will be used when writing the pdb file
        :return: The RDKit molecule
        """
        # Originally written by venkatakrishnan; rewritten and extended by Chris Ringrose

        if 'H' in smiles_string:
            raise SyntaxError('Smiles string contains hydrogen atoms; try again.')

        m = AllChem.MolFromSmiles(smiles_string)
        if name is None:
            name = input('Please enter a name for the molecule:\n>')
        m.SetProp('_Name', name)
        mol_hydrogens = AllChem.AddHs(m)
        AllChem.EmbedMolecule(mol_hydrogens, AllChem.ETKDG())
        AllChem.SanitizeMol(mol_hydrogens)

        print(AllChem.MolToMolBlock(mol_hydrogens), file=open(f'{name}.mol', 'w+'))
        AllChem.MolToPDBFile(mol_hydrogens, f'{name}.pdb')

        return f'{name}.pdb'

    @staticmethod
    def mm_optimise(filename, ff='MMF'):
        """
        Perform rough preliminary optimisation to speed up later optimisations.
        :param filename: The name of the input file
        :param ff: The Force field to be used either MMF or UFF
        :return: The name of the optimised pdb file that is made
        """

        # Get the rdkit molecule
        mol = RDKit.read_file(filename)

<<<<<<< HEAD
        force_fields = {'MMF': MMFFOptimizeMolecule, 'UFF': UFFOptimizeMolecule}

        force_fields[ff](mol)

        AllChem.MolToPDBFile(mol, f'{filename.stem}_rdkit_optimised.pdb')

        return f'{filename.stem}_rdkit_optimised.pdb'
=======
        mol = MolFromPDBFile(pdb_file, removeHs=False)
        mol_name = pdb_file[:-4]

        force_fields[ff](mol)

        AllChem.MolToPDBFile(mol, f'{mol_name}_rdkit_optimised.pdb')

        return f'{mol_name}_rdkit_optimised.pdb'
>>>>>>> 424c6953

    @staticmethod
    def rdkit_descriptors(filename):
        """
        Use RDKit Descriptors to extract properties and store in Descriptors dictionary.
        :param filename: The molecule input file
        :return: Descriptors dictionary
        """

        mol = RDKit.read_file(filename)
        # Use RDKit Descriptors to extract properties and store in Descriptors dictionary
        descriptors = {'Heavy atoms': Descriptors.HeavyAtomCount(mol),
                       'H-bond donors': Descriptors.NumHDonors(mol),
                       'H-bond acceptors': Descriptors.NumHAcceptors(mol),
                       'Molecular weight': Descriptors.MolWt(mol),
                       'LogP': Descriptors.MolLogP(mol)}

        return descriptors

    @staticmethod
    def get_smiles(filename):
        """
        Use RDKit to load in the pdb file of the molecule and get the smiles code.
        :param filename: The molecule input file
        :return: The smiles string
        """

        mol = RDKit.read_file(filename)

        return MolToSmiles(mol, isomericSmiles=True, allHsExplicit=True)

    @staticmethod
    def get_smarts(filename):
        """
        Use RDKit to get the smarts string of the molecule.
        :param filename: The molecule input file
        :return: The smarts string
        """

        mol = RDKit.read_file(filename)

        return MolToSmarts(mol)

    @staticmethod
    def get_mol(filename):
        """
        Use RDKit to generate a mol file.
        :param filename: The molecule input file
        :return: The name of the mol file made
        """

        mol = RDKit.read_file(filename)

        mol_name = f'{filename.steam}.mol'
        MolToMolFile(mol, mol_name)

        return mol_name

    @staticmethod
    def generate_conformers(filename, conformer_no=10):
        """
        Generate a set of x conformers of the molecule
        :param conformer_no: The amount of conformers made for the molecule
        :param filename: The name of the input file
        :return: A list of conformer position arrays
        """

        mol = RDKit.read_file(filename)

        cons = AllChem.EmbedMultipleConfs(mol, numConfs=conformer_no)
        positions = cons.GetConformers()
        coords = [conformer.GetPositions() for conformer in positions]

        return coords


@for_all_methods(timer_logger)
class Babel:
    """Class to handel babel functions that convert between standard file types
    acts as a thin wrapper around CLI for babel as python bindings require compiling from source."""

    @staticmethod
    def convert(input_file, output_file):
        """
        Convert the given input file type to the required output.
        :param input_file: Input file name, file type is found by splitting the name by .
        :param output_file: Output file name, file type is found by splitting the name by .
        :return: None
        """

        # TODO Name output_file automatically? Supply output_type instead?

        input_type = str(input_file).split(".")[-1]
        output_type = str(output_file).split(".")[-1]

        with open('babel.txt', 'w+') as log:
            sp.run(f'babel -i{input_type} {input_file} -o{output_type} {output_file}',
                   shell=True, stderr=log, stdout=log)


@for_all_methods(timer_logger)
class OpenMM:
    """This class acts as a wrapper around OpenMM so we can many basic functions using the class"""

    def __init__(self, molecule):
        self.molecule = molecule
        self.system = None
        self.simulation = None
        self.combination = None
        self.pdb = molecule.name + '.pdb'
        self.xml = molecule.name + '.xml'

    def openmm_system(self):
        """Initialise the OpenMM system we will use to evaluate the energies."""

        # Load the initial coords into the system and initialise
        pdb = app.PDBFile(self.pdb)
        forcefield = app.ForceField(self.xml)
        modeller = app.Modeller(pdb.topology, pdb.positions)  # set the initial positions from the pdb
        self.system = forcefield.createSystem(modeller.topology, nonbondedMethod=app.NoCutoff, constraints=None)

        # Check what combination rule we should be using from the xml
        xmlstr = open(self.xml).read()
        # check if we have opls combination rules if the xml is present
        try:
            self.combination = ET.fromstring(xmlstr).find('NonbondedForce').attrib['combination']
            append_to_log('OPLS combination rules found in xml file', msg_type='minor')
        except AttributeError:
            pass
        except KeyError:
            pass

        if self.combination == 'opls':
            self.opls_lj()

        temperature = 298.15 * unit.kelvin
        integrator = mm.LangevinIntegrator(temperature, 5 / unit.picoseconds, 0.001 * unit.picoseconds)

        self.simulation = app.Simulation(modeller.topology, self.system, integrator)
        self.simulation.context.setPositions(modeller.positions)

    def get_energy(self, position, forces=False):
        """
        Return the MM calculated energy of the structure
        :param position: The OpenMM formatted atomic positions
        :param forces: If we should also get the forces
        :return:
        """

        # update the positions of the system
        self.simulation.context.setPositions(position)

        # Get the energy from the new state
        state = self.simulation.context.getState(getEnergy=True, getForces=forces)

        energy = state.getPotentialEnergy().value_in_unit(unit.kilocalories_per_mole)

        if forces:
            gradient = state.getForces(asNumpy=True)

            return energy, gradient

        return energy

    def opls_lj(self):
        """
        This function changes the standard OpenMM combination rules to use OPLS, execp and normal pairs are only
        required if their are virtual sites in the molecule.
        """

        # Get the system information from the openmm system
        forces = {self.system.getForce(index).__class__.__name__: self.system.getForce(index) for index in
                  range(self.system.getNumForces())}
        # Use the nondonded_force to get the same rules
        nonbonded_force = forces['NonbondedForce']
        lorentz = mm.CustomNonbondedForce(
            'epsilon*((sigma/r)^12-(sigma/r)^6); sigma=sqrt(sigma1*sigma2); epsilon=sqrt(epsilon1*epsilon2)*4.0')
        lorentz.setNonbondedMethod(nonbonded_force.getNonbondedMethod())
        lorentz.addPerParticleParameter('sigma')
        lorentz.addPerParticleParameter('epsilon')
        lorentz.setCutoffDistance(nonbonded_force.getCutoffDistance())
        self.system.addForce(lorentz)

        l_j_set = {}
        # For each particle, calculate the combination list again
        for index in range(nonbonded_force.getNumParticles()):
            charge, sigma, epsilon = nonbonded_force.getParticleParameters(index)
            l_j_set[index] = (sigma, epsilon, charge)
            lorentz.addParticle([sigma, epsilon])
            nonbonded_force.setParticleParameters(index, charge, 0, 0)

        for i in range(nonbonded_force.getNumExceptions()):
            (p1, p2, q, sig, eps) = nonbonded_force.getExceptionParameters(i)
            # ALL THE 12,13 and 14 interactions are EXCLUDED FROM CUSTOM NONBONDED FORCE
            lorentz.addExclusion(p1, p2)
            if eps._value != 0.0:
                charge = 0.5 * (l_j_set[p1][2] * l_j_set[p2][2])
                sig14 = np.sqrt(l_j_set[p1][0] * l_j_set[p2][0])
                nonbonded_force.setExceptionParameters(i, p1, p2, charge, sig14, eps)
            # If there is a virtual site in the molecule we have to change the exceptions and pairs lists
            # Old method which needs updating
            # if excep_pairs:
            #     for x in range(len(excep_pairs)):  # scale 14 interactions
            #         if p1 == excep_pairs[x, 0] and p2 == excep_pairs[x, 1] or p2 == excep_pairs[x, 0] and p1 == \
            #                 excep_pairs[x, 1]:
            #             charge1, sigma1, epsilon1 = nonbonded_force.getParticleParameters(p1)
            #             charge2, sigma2, epsilon2 = nonbonded_force.getParticleParameters(p2)
            #             q = charge1 * charge2 * 0.5
            #             sig14 = sqrt(sigma1 * sigma2) * 0.5
            #             eps = sqrt(epsilon1 * epsilon2) * 0.5
            #             nonbonded_force.setExceptionParameters(i, p1, p2, q, sig14, eps)
            #
            # if normal_pairs:
            #     for x in range(len(normal_pairs)):
            #         if p1 == normal_pairs[x, 0] and p2 == normal_pairs[x, 1] or p2 == normal_pairs[x, 0] and p1 == \
            #                 normal_pairs[x, 1]:
            #             charge1, sigma1, epsilon1 = nonbonded_force.getParticleParameters(p1)
            #             charge2, sigma2, epsilon2 = nonbonded_force.getParticleParameters(p2)
            #             q = charge1 * charge2
            #             sig14 = sqrt(sigma1 * sigma2)
            #             eps = sqrt(epsilon1 * epsilon2)
            #             nonbonded_force.setExceptionParameters(i, p1, p2, q, sig14, eps)

        return self.system

    def calculate_hessian(self, finite_step):
        """
        Using finite displacement calculate the hessian matrix of the molecule.
        :param finite_step: The finite step size used in the calculation
        :return: A numpy array of the hessian of size 3N*3N
        """

        return None

    def normal_modes(self, finite_step):
        """
        Calculate the normal modes of the molecule from the hessian matrix
        :param finite_step: The finite step size used in the calculation of the matrix
        :return: A numpy array of the normal modes of the molecule
        """

        return None<|MERGE_RESOLUTION|>--- conflicted
+++ resolved
@@ -7,12 +7,8 @@
 from QUBEKit.helpers import get_overage, check_symmetry, append_to_log
 from QUBEKit.decorators import for_all_methods, timer_logger
 
-<<<<<<< HEAD
-from subprocess import run as sub_run
+import subprocess as sp
 from pathlib import Path
-=======
-import subprocess as sp
->>>>>>> 424c6953
 
 import matplotlib.pyplot as plt
 from mpl_toolkits.mplot3d import Axes3D
@@ -89,16 +85,9 @@
             input_file.write(f'memory {self.molecule.memory} GB\n\nmolecule {self.molecule.name} {{\n'
                              f'{self.molecule.charge} {self.molecule.multiplicity} \n')
             # molecule is always printed
-<<<<<<< HEAD
             for i, atom in enumerate(molecule):
                 input_file.write(f' {self.molecule.atoms[i].element}    {float(atom[0]): .10f}  {float(atom[1]): .10f}  {float(atom[2]): .10f} \n')
             input_file.write(f" units angstrom\n no_reorient\n}}\n\nset {{\n basis {self.molecule.basis}\n")
-=======
-            for atom in molecule:
-                input_file.write(f' {atom[0]}    '
-                                 f'{float(atom[1]): .10f}  {float(atom[2]): .10f}  {float(atom[3]): .10f} \n')
-            input_file.write(f' units angstrom\n no_reorient\n}}\n\nset {{\n basis {self.molecule.basis}\n')
->>>>>>> 424c6953
 
             if energy:
                 append_to_log('Writing psi4 energy calculation input')
@@ -163,7 +152,7 @@
         Molecule is a numpy array of size N x N.
         """
 
-        hess_size = 3 * len(self.molecule.coords['input'])
+        hess_size = 3 * len(self.molecule.atoms)
 
         # output.dat is the psi4 output file.
         with open('output.dat', 'r') as file:
@@ -258,7 +247,7 @@
 
             opt_struct = []
 
-            for row in range(len(self.molecule.coords['input'])):
+            for row in range(len(self.molecule.atoms)):
 
                 # Append the first 4 columns of each row, converting to float as necessary.
                 struct_row = []
@@ -307,11 +296,7 @@
                 raise EOFError('Cannot locate modes in output.dat file.')
 
             # Barring the first (and sometimes last) line, dat file has 6 values per row.
-<<<<<<< HEAD
             end_of_vals = start_of_vals + (3 * len(self.molecule.atoms)) // 6
-=======
-            end_of_vals = start_of_vals + (3 * len(self.molecule.coords['input'])) // 6
->>>>>>> 424c6953
 
             structures = lines[start_of_vals][24:].replace("'", "").split()
             structures = structures[6:]
@@ -334,25 +319,14 @@
 
         with open(f'{self.molecule.name}.psi4in', 'w+') as file:
 
-<<<<<<< HEAD
             file.write(f'memory {self.molecule.memory} GB\n\nmolecule {self.molecule.name} {{\n {self.molecule.charge} {self.molecule.multiplicity} \n')
             for i, atom in enumerate(molecule):
                 file.write(f'  {self.molecule.atoms[i].element:2}    {float(atom[0]): .10f}  {float(atom[1]): .10f}  {float(atom[2]): .10f}\n')
-=======
-            file.write(f'memory {self.molecule.memory} GB\n\nmolecule {self.molecule.name} {{\n {self.molecule.charge} '
-                       f'{self.molecule.multiplicity} \n')
-            for atom in molecule:
-                file.write(f'  {atom[0]:2}    {float(atom[1]): .10f}  {float(atom[2]): .10f}  {float(atom[3]): .10f}\n')
->>>>>>> 424c6953
 
             file.write(f' units angstrom\n no_reorient\n}}\nset basis {self.molecule.basis}\n')
 
             if threads:
-<<<<<<< HEAD
-                file.write(f"set_num_threads({self.molecule.threads})")
-=======
                 file.write(f'set_num_threads({self.molecule.threads})')
->>>>>>> 424c6953
             file.write(f"\n\ngradient('{self.molecule.theory}')\n")
 
         if execute:
@@ -468,14 +442,9 @@
 
             if not restart:
                 # Add the atomic coordinates if we are not restarting from the chk file
-<<<<<<< HEAD
                 for i, atom in enumerate(molecule):
-                    input_file.write(f'{self.molecule.atoms[i].element} {float(atom[0]): .10f} {float(atom[1]): .10f} {float(atom[2]): .10f}\n')
-=======
-                for atom in molecule:
-                    input_file.write(f'{atom[0]} '
-                                     f'{float(atom[1]): .10f} {float(atom[2]): .10f} {float(atom[3]): .10f}\n')
->>>>>>> 424c6953
+                    input_file.write(f'{self.molecule.atoms[i].element} {float(atom[0]): .10f} {float(atom[1]): .10f} '
+                                     f'{float(atom[2]): .10f}\n')
 
             if solvent:
                 # Adds the epsilon and cavity params
@@ -493,7 +462,6 @@
                 sp.run(f'g09 < gj_{self.molecule.name}.com > gj_{self.molecule.name}.log',
                        shell=True, stdout=log, stderr=log)
 
-<<<<<<< HEAD
             # Now check the exit status of the job
             result = self.check_for_errors()
 
@@ -525,11 +493,6 @@
                       'error': 'FileIO'}
 
         return result
-=======
-            # After running check for normal termination
-            if 'Normal termination of Gaussian' in open(f'gj_{self.molecule.name}.log', 'r').read():
-                return True
->>>>>>> 424c6953
 
     def hessian(self):
         """Extract the Hessian matrix from the Gaussian fchk file."""
@@ -556,11 +519,7 @@
                 # Extend the list with the converted floats from the file, splitting on spaces and removing '\n' tags.
                 hessian_list.extend([float(num) * 627.509391 / (0.529 ** 2) for num in line.strip('\n').split()])
 
-<<<<<<< HEAD
         hess_size = 3 * len(self.molecule.atoms)
-=======
-        hess_size = 3 * len(self.molecule.coords['input'])
->>>>>>> 424c6953
 
         hessian = np.zeros((hess_size, hess_size))
 
@@ -583,37 +542,6 @@
 
             lines = log_file.readlines()
 
-<<<<<<< HEAD
-            output = ''
-            start_end = []
-            # Look for the output stream
-            for i, line in enumerate(lines):
-                if f'R{self.molecule.theory}\{self.molecule.basis}' in line:
-                    start_end.append(i)
-                elif '@' in line:
-                    start_end.append(i)
-
-                elif 'SCF Done' in line:
-                    energy = float(line.split()[4])
-
-            # now add the lines to the output stream
-            for i in range(start_end[0], start_end[1]):
-                output += lines[i].strip()
-
-            # Split the string by the double slash to now find the molecule input
-            molecule = []
-            output = output.split("\\\\")
-            for string in output:
-                if string.startswith(f'{self.molecule.charge},{self.molecule.multiplicity}\\'):
-                    # Remove the charge and multiplicity from the string
-                    molecule = string.split("\\")[1:]
-
-            # Store the coords back into the molecule array
-            opt_struct = []
-            for atom in molecule:
-                atom = atom.split(",")
-                opt_struct.append([float(atom[1]), float(atom[2]), float(atom[3])])
-=======
         output = ''
         start, end, energy = None, None, None
         # Look for the output stream
@@ -643,33 +571,11 @@
                 # Remove the charge and multiplicity from the string
                 molecule = string.split('\\')[1:]
 
-        # Store the coords back into the molecule array
-        opt_struct = []
-        for atom in molecule:
-            atom = atom.split(',')
-            opt_struct.append([atom[0], float(atom[1]), float(atom[2]), float(atom[3])])
-
-            # print(opt_struct)
-            # assert len(opt_struct) == len(self.molecule.coords['input'])
-            # exit()
-            #
-            # opt_coords_pos = []
-            # for pos, line in enumerate(lines):
-            #     if 'Input orientation' in line:
-            #         opt_coords_pos.append(pos + 5)
-            #
-            # start_pos = opt_coords_pos[-1]
-            #
-            # num_atoms = len(self.molecule.coords['input'])
-            #
-            # opt_struct = []
-            #
-            # for pos, line in enumerate(lines[start_pos: start_pos + num_atoms]):
-            #
-            #     vals = line.split()[-3:]
-            #     vals = [self.molecule.coords['input'][pos][0]] + [float(i) for i in vals]
-            #     opt_struct.append(vals)
->>>>>>> 424c6953
+            # Store the coords back into the molecule array
+            opt_struct = []
+            for atom in molecule:
+                atom = atom.split(",")
+                opt_struct.append([float(atom[1]), float(atom[2]), float(atom[3])])
 
         return np.array(opt_struct), energy
 
@@ -748,12 +654,8 @@
 
         mol_data = f'{self.molecule.charge} {self.molecule.multiplicity}\n'
 
-<<<<<<< HEAD
         for i, coord in enumerate(self.molecule.molecule[input_type]):
             mol_data += f'{self.molecule.atoms[i].element} '
-=======
-        for coord in self.molecule.coords[input_type]:
->>>>>>> 424c6953
             for item in coord:
                 mol_data += f'{item} '
             mol_data += '\n'
@@ -785,11 +687,7 @@
                                                                  'ncores': self.molecule.threads})
 
             if driver == 'hessian':
-<<<<<<< HEAD
                 hess_size = 3 * len(self.molecule.atoms)
-=======
-                hess_size = 3 * len(self.molecule.coords[input_type])
->>>>>>> 424c6953
                 hessian = np.reshape(ret.return_result, (hess_size, hess_size)) * 627.509391 / (0.529 ** 2)
                 check_symmetry(hessian)
 
@@ -892,7 +790,6 @@
         # Get the rdkit molecule
         mol = RDKit.read_file(filename)
 
-<<<<<<< HEAD
         force_fields = {'MMF': MMFFOptimizeMolecule, 'UFF': UFFOptimizeMolecule}
 
         force_fields[ff](mol)
@@ -900,16 +797,6 @@
         AllChem.MolToPDBFile(mol, f'{filename.stem}_rdkit_optimised.pdb')
 
         return f'{filename.stem}_rdkit_optimised.pdb'
-=======
-        mol = MolFromPDBFile(pdb_file, removeHs=False)
-        mol_name = pdb_file[:-4]
-
-        force_fields[ff](mol)
-
-        AllChem.MolToPDBFile(mol, f'{mol_name}_rdkit_optimised.pdb')
-
-        return f'{mol_name}_rdkit_optimised.pdb'
->>>>>>> 424c6953
 
     @staticmethod
     def rdkit_descriptors(filename):
