#!/usr/bin/env python

# TODO Expand the functional_dict for PSI4 and Gaussian classes to "most" functionals.
# TODO Add better error handling for missing info. (Done for file extraction.)
#       Maybe add path checking for Chargemol?
# TODO use QCEngine to run PSI4, geometric and torsion drive QM commands.

from QUBEKit.helpers import get_overage, check_symmetry, append_to_log
from QUBEKit.decorators import for_all_methods, timer_logger

from subprocess import run as sub_run
from numpy import array, zeros
from numpy import append as np_append
from scipy.spatial import ConvexHull
import matplotlib.pyplot as plt
from mpl_toolkits.mplot3d import Axes3D
import qcengine as qcng
import qcelemental as qcel


class Engines:
    """
    Engines superclass containing core information that all other engines (PSI4, Gaussian etc) will have.
    Provides atoms' coordinates with name tags for each atom and entire molecule.
    Also gives all configs from the appropriate config file.
    """

    def __init__(self, molecule, config_dict):

        self.molecule = molecule
        self.charge = config_dict[0]['charge']
        self.multiplicity = config_dict[0]['multiplicity']
        self.qm, self.fitting, self.descriptions = config_dict[1:]

    def __repr__(self):
        return f'{self.__class__.__name__}({self.__dict__!r})'


@for_all_methods(timer_logger)
class PSI4(Engines):
    """
    Writes and executes input files for psi4.
    Also used to extract Hessian matrices; optimised structures; frequencies; etc.
    """

    def __init__(self, molecule, config_dict):

        super().__init__(molecule, config_dict)

        self.functional_dict = {'PBEPBE': 'PBE'}
        if self.functional_dict.get(self.qm['theory'], None) is not None:
            self.qm['theory'] = self.functional_dict[self.qm['theory']]

    def generate_input(self, input_type='input', optimise=False, hessian=False, density=False, energy=False,
                       fchk=False, run=True):
        """Converts to psi4 input format to be run in psi4 without using geometric"""

        molecule = self.molecule.molecule[input_type]

        setters = ''
        tasks = ''

        # input.dat is the PSI4 input file.
        with open('input.dat', 'w+') as input_file:
            # opening tag is always writen
            input_file.write(f"memory {self.qm['threads']} GB\n\nmolecule {self.molecule.name} {{\n{self.charge} {self.multiplicity} \n")
            # molecule is always printed
            for atom in molecule:
                input_file.write(f' {atom[0]}    {float(atom[1]): .10f}  {float(atom[2]): .10f}  {float(atom[3]): .10f} \n')
            input_file.write(f" units angstrom\n no_reorient\n}}\n\nset {{\n basis {self.qm['basis']}\n")

            if energy:
                append_to_log('Writing psi4 energy calculation input')
                tasks += f"\nenergy  = energy('{self.qm['theory']}')"

            if optimise:
                append_to_log('Writing PSI4 optimisation input', 'minor')
                setters += f" g_convergence {self.qm['convergence']}\n GEOM_MAXITER {self.qm['iterations']}\n"
                tasks += f"\noptimize('{self.qm['theory'].lower()}')"

            if hessian:
                append_to_log('Writing PSI4 Hessian matrix calculation input', 'minor')
                setters += ' hessian_write on\n'

                tasks += f"\nenergy, wfn = frequency('{self.qm['theory'].lower()}', return_wfn=True)"

                tasks += '\nwfn.hessian().print_out()\n\n'

            if density:
                append_to_log('Writing PSI4 density calculation input', 'minor')
                setters += " cubeprop_tasks ['density']\n"

                overage = get_overage(self.molecule.name)
                setters += " CUBIC_GRID_OVERAGE [{0}, {0}, {0}]\n".format(overage)
                setters += " CUBIC_GRID_SPACING [0.13, 0.13, 0.13]\n"
                tasks += f"grad, wfn = gradient('{self.qm['theory'].lower()}', return_wfn=True)\ncubeprop(wfn)"

            if fchk:
                append_to_log('Writing PSI4 input file to generate fchk file')
                tasks += f"\ngrad, wfn = gradient('{self.qm['theory'].lower()}', return_wfn=True)"
                tasks += '\nfchk_writer = psi4.core.FCHKWriter(wfn)'
                tasks += f'\nfchk_writer.write("{self.molecule.name}_psi4.fchk")\n'

            # TODO If overage cannot be made to work, delete and just use Gaussian.
            # if self.qm['solvent']:
            #     setters += ' pcm true\n pcm_scf_type total\n'
            #     tasks += '\n\npcm = {'
            #     tasks += '\n units = Angstrom\n Medium {\n  SolverType = IEFPCM\n  Solvent = Chloroform\n }'
            #     tasks += '\n Cavity {\n  RadiiSet = UFF\n  Type = GePol\n  Scaling = False\n  Area = 0.3\n  Mode = Implicit'
            #     tasks += '\n }\n}'

            setters += '}\n'

            if not run:
                setters += f'set_num_threads({self.qm["threads"]})\n'

            input_file.write(setters)
            input_file.write(tasks)

        if run:
            sub_run(f'psi4 input.dat -n {self.qm["threads"]}', shell=True)

    # TODO change to one general file parser that gathers any info it can find
    #   puts into the engine object proper API?
    #   file parser is called after execution
    #   this avoids opening and closing the file multiple times if you want a lot of info?
    def hessian(self):
        """
        Parses the Hessian from the output.dat file (from psi4) into a numpy array.
        Molecule is a numpy array of size N x N.
        """

        hess_size = 3 * len(self.molecule.molecule['input'])

        # output.dat is the psi4 output file.
        with open('output.dat', 'r') as file:

            lines = file.readlines()

            for count, line in enumerate(lines):
                if '## Hessian' in line or '## New Matrix (Symmetry' in line:
                    # Set the start of the hessian to the row of the first value.
                    hess_start = count + 5
                    break
            else:
                raise EOFError('Cannot locate Hessian matrix in output.dat file.')

            # Check if the hessian continues over onto more lines (i.e. if hess_size is not divisible by 5)
            extra = 0 if hess_size % 5 == 0 else 1

            # hess_length: # of cols * length of each col
            #            + # of cols - 1 * #blank lines per row of hess_vals
            #            + # blank lines per row of hess_vals if the hess_size continues over onto more lines.
            hess_length = (hess_size // 5) * hess_size + (hess_size // 5 - 1) * 3 + extra * (3 + hess_size)

            hess_end = hess_start + hess_length

            hess_vals = []

            for file_line in lines[hess_start:hess_end]:
                # Compile lists of the 5 Hessian floats for each row.
                # Number of floats in last row may be less than 5.
                # Only the actual floats are added, not the separating numbers.
                row_vals = [float(val) for val in file_line.split() if len(val) > 5]
                hess_vals.append(row_vals)

            # Remove blank list entries
            hess_vals = [elem for elem in hess_vals if elem]

            reshaped = []

            # Convert from list of (lists, length 5) to 2d array of size hess_size x hess_size
            for old_row in range(hess_size):
                new_row = []
                for col_block in range(hess_size // 5 + extra):
                    new_row += hess_vals[old_row + col_block * hess_size]

                reshaped.append(new_row)

            hess_matrix = array(reshaped)

            # Cache the unit conversion.
            conversion = 627.509391 / (0.529 ** 2)
            hess_matrix *= conversion

            check_symmetry(hess_matrix)

            return hess_matrix

    def optimised_structure(self):
        """Parses the final optimised structure from the output.dat file (from psi4) to a numpy array.
        Also returns the energy of the optimized structure."""

        # Run through the file and find all lines containing '==> Geometry', add these lines to a list.
        # Reverse the list
        # from the start of this list, jump down to the first atom and set this as the start point
        # Split the row into 4 columns: centre, x, y, z.
        # Add each row to a matrix.
        # Return the matrix.

        # output.dat is the psi4 output file.
        with open('output.dat', 'r') as file:
            lines = file.readlines()
            # Will contain index of all the lines containing '==> Geometry'.
            geo_pos_list = []
            for count, line in enumerate(lines):
                if "==> Geometry" in line:
                    geo_pos_list.append(count)

                elif "**** Optimization is complete!" in line:
                    opt_pos = count
                    opt_steps = int(line.split()[5])

            if not (opt_pos and opt_steps):
                raise EOFError('According to the output.dat file, optimisation has not completed.')

            # now get the final opt_energy
            opt_energy = float(lines[opt_pos + opt_steps + 7].split()[1])

            # Set the start as the last instance of '==> Geometry'.
            start_of_vals = geo_pos_list[-1] + 9

            opt_struct = []

            for row in range(len(self.molecule.molecule['input'])):

                # Append the first 4 columns of each row, converting to float as necessary.
                struct_row = [lines[start_of_vals + row].split()[0]]
                for indx in range(3):
                    struct_row.append(float(lines[start_of_vals + row].split()[indx + 1]))

                opt_struct.append(struct_row)

        return opt_struct, opt_energy

    @staticmethod
    def get_energy():
        """Get the energy of a single point calculation."""

        # open the psi4 log file
        with open('output.dat', 'r') as log:
            lines = log.readlines()

        # find the total converged energy
        for line in lines:
            if 'Total Energy =' in line:
                energy = float(line.split()[3])
                break
        else:
            raise EOFError('Cannot find energy in output.dat file.')

        return energy

    def all_modes(self):
        """Extract all modes from the psi4 output file."""

        # Find "post-proj  all modes"
        # Jump to first value, ignoring text.
        # Move through data, adding it to a list
        # continue onto next line.
        # Repeat until the following line is known to be empty.

        # output.dat is the psi4 output file.
        with open('output.dat', 'r') as file:
            lines = file.readlines()
            for count, line in enumerate(lines):
                if "post-proj  all modes" in line:
                    start_of_vals = count
                    break
            else:
                raise EOFError('Cannot locate modes in output.dat file.')

            # Barring the first (and sometimes last) line, dat file has 6 values per row.
            end_of_vals = start_of_vals + (3 * len(self.molecule.molecule['input'])) // 6

            structures = lines[start_of_vals][24:].replace("'", "").split()
            structures = structures[6:]

            for row in range(1, end_of_vals - start_of_vals):
                # Remove double strings and weird formatting.
                structures += lines[start_of_vals + row].replace("'", "").replace("]", "").split()

            all_modes = [float(val) for val in structures]

            return array(all_modes)

    def geo_gradient(self, input_type='input', threads=False, run=True):
        """
        Write the psi4 style input file to get the gradient for geometric
        and run geometric optimisation.
        """

        molecule = self.molecule.molecule[input_type]

        with open(f'{self.molecule.name}.psi4in', 'w+') as file:

            file.write(f'molecule {self.molecule.name} {{\n {self.charge} {self.multiplicity} \n')
            for atom in molecule:
                file.write(f'  {atom[0]}    {float(atom[1]): .10f}  {float(atom[2]): .10f}  {float(atom[3]): .10f}\n')

            file.write(f" units angstrom\n no_reorient\n}}\nset basis {self.qm['basis']}\n")

            if threads:
                file.write(f"set_num_threads({self.qm['threads']})")
            file.write(f"\n\ngradient('{self.qm['theory']}')\n")

        if run:
            with open('log.txt', 'w+') as log:
<<<<<<< HEAD
                sub_run(f'geometric-optimize --psi4 {self.molecule.name}.psi4in --nt {self.qm["threads"]} '
                        f'--maxiter {self.qm["iterations"]}', shell=True, stdout=log)
=======
                sub_run(f'geometric-optimize --psi4 {self.molecule.name}.psi4in --nt {self.qm["threads"]}',
                        shell=True, stdout=log)
>>>>>>> 69bf0a51


@for_all_methods(timer_logger)
class Chargemol(Engines):

    def __init__(self, molecule, config_file):

        super().__init__(molecule, config_file)

    def generate_input(self, run=True):
        """
        Given a DDEC version (from the defaults), this function writes the job file for chargemol and
        executes it.
        """

        if (self.qm['ddec_version'] != 6) and (self.qm['ddec_version'] != 3):
            append_to_log(message='Invalid or unsupported DDEC version given, running with default version 6.',
                          msg_type='warning')
            self.qm['ddec_version'] = 6

        # Write the charges job file.
        with open('job_control.txt', 'w+') as charge_file:

            charge_file.write(f'<input filename>\n{self.molecule.name}.wfx\n</input filename>')

            charge_file.write('\n\n<net charge>\n0.0\n</net charge>')

            charge_file.write('\n\n<periodicity along A, B and C vectors>\n.false.\n.false.\n.false.')
            charge_file.write('\n</periodicity along A, B and C vectors>')

            charge_file.write(f'\n\n<atomic densities directory complete path>\n{self.descriptions["chargemol"]}/atomic_densities/')
            charge_file.write('\n</atomic densities directory complete path>')

            charge_file.write(f'\n\n<charge type>\nDDEC{self.qm["ddec_version"]}\n</charge type>')

            charge_file.write('\n\n<compute BOs>\n.true.\n</compute BOs>')

        # sub_run(f'psi4 input.dat -n {self.qm["threads"]}', shell=True)
        # sub_run('mv Dt.cube total_density.cube', shell=True)

        if run:
            control_path = 'chargemol_FORTRAN_09_26_2017/compiled_binaries/linux/Chargemol_09_26_2017_linux_serial job_control.txt'
            sub_run(f'{self.descriptions["chargemol"]}/{control_path}', shell=True)


@for_all_methods(timer_logger)
class Gaussian(Engines):
    """
    Writes and executes input files for Gaussian09.
    Also used to extract Hessian matrices; optimised structures; frequencies; etc.
    """

    def __init__(self, molecule, config_dict):

        super().__init__(molecule, config_dict)

        self.functional_dict = {'PBE': 'PBEPBE'}
        if self.functional_dict.get(self.qm['theory'], None) is not None:
            self.qm['theory'] = self.functional_dict[self.qm['theory']]

    def generate_input(self, input_type='input', optimise=False, hessian=False, density=False, solvent=False, run=True):
        """Generates the relevant job file for Gaussian, then executes this job file."""

        molecule = self.molecule.molecule[input_type]

        with open(f'gj_{self.molecule.name}', 'w+') as input_file:

            input_file.write(f'%Mem={self.qm["memory"]}GB\n%NProcShared={self.qm["threads"]}\n%Chk=lig\n')

            commands = f'# {self.qm["theory"]}/{self.qm["basis"]} SCF=XQC '

            # Adds the commands in groups. They MUST be in the right order because Gaussian.
            if optimise:
                commands += 'opt '

            if hessian:
                commands += 'freq '

            if self.qm['solvent']:
                commands += 'SCRF=(IPCM,Read) '

            if density:
                commands += 'density=current OUTPUT=WFX '

            commands += f'\n\n{self.molecule.name}\n\n{self.charge} {self.multiplicity}\n'

            input_file.write(commands)

            # Add the atomic coordinates
            for atom in molecule:
                input_file.write(f'{atom[0]} {float(atom[1]): .3f} {float(atom[2]): .3f} {float(atom[3]): .3f}\n')

            if solvent:
                # Adds the epsilon and cavity params
                input_file.write('\n4.0 0.0004')

            if density:
                # Specify the creation of the wavefunction file
                input_file.write(f'\n{self.molecule.name}.wfx')

            # Blank lines because Gaussian.
            input_file.write('\n\n')

        if run:
            sub_run(f'g09 < gj_{self.molecule.name} > gj_{self.molecule.name}.log', shell=True)

    def hessian(self):
        """Extract the Hessian matrix from the Gaussian fchk file."""

        with open('lig.fchk', 'r') as fchk:

            lines = fchk.readlines()
            hessian_list = []

            for count, line in enumerate(lines):
                if line.startswith('Cartesian Force Constants'):
                    start_pos = count + 1
                if line.startswith('Dipole Moment'):
                    end_pos = count

            if not start_pos and end_pos:
                raise EOFError('Cannot locate Hessian matrix in lig.fchk file.')

            for line in lines[start_pos: end_pos]:
                # Extend the list with the converted floats from the file, splitting on spaces and removing '\n' tags.
                hessian_list.extend([float(num) * 0.529 for num in line.strip('\n').split()])

        hess_size = 3 * len(self.molecule.molecule['input'])

        hessian = zeros((hess_size, hess_size))

        # Rewrite Hessian to full, symmetric 3N * 3N matrix rather than list with just the non-repeated values.
        m = 0
        for i in range(hess_size):
            for j in range(i + 1):
                hessian[i, j] = hessian_list[m]
                hessian[j, i] = hessian_list[m]
                m += 1

        check_symmetry(hessian)

        return hessian

    def optimised_structure(self):
        """Extract the optimised structure from the Gaussian log file."""

        with open(f'gj_{self.molecule.name}.log', 'r') as log_file:

            lines = log_file.readlines()

            opt_coords_pos = []
            for pos, line in enumerate(lines):
                if 'Input orientation' in line:
                    opt_coords_pos.append(pos + 5)

            start_pos = opt_coords_pos[-1]

            num_atoms = len(self.molecule.molecule['input'])

            opt_struct = []

            for pos, line in enumerate(lines[start_pos: start_pos + num_atoms]):

                vals = line.split()[-3:]
                vals = [self.molecule.molecule['input'][pos][0]] + [float(i) for i in vals]
                opt_struct.append(vals)

        return opt_struct

    def all_modes(self):
        """Extract the frequencies from the Gaussian log file."""

        with open(f'gj_{self.molecule.name}.log', 'r') as gj_log_file:

            lines = gj_log_file.readlines()
            freqs = []

            # Stores indices of rows which will be used
            freq_positions = []
            for count, line in enumerate(lines):
                if line.startswith(' Frequencies'):
                    freq_positions.append(count)

            for pos in freq_positions:
                freqs.extend(float(num) for num in lines[pos].split()[2:])

        return array(freqs)


@for_all_methods(timer_logger)
class ONETEP(Engines):

    def __init__(self, molecule, config_dict):

        super().__init__(molecule, config_dict)

    def generate_input(self, input_type='input', density=False, solvent=False):
        """ONETEP takes a xyz input file."""

        if density:
            self.molecule.write_xyz(input_type=input_type)

        # should we make a onetep run file? this is quite specific?
        print('Run this file in ONETEP.')

    def calculate_hull(self):

        coords = array([atom[1:] for atom in self.molecule.molecule['input']])

        hull = ConvexHull(coords)

        fig = plt.figure()
        ax = fig.add_subplot(111, projection=Axes3D.name)

        ax.plot(coords.T[0], coords.T[1], coords.T[2], 'ko')

        for simplex in hull.simplices:
            simplex = np_append(simplex, simplex[0])
            ax.plot(coords[simplex, 0], coords[simplex, 1], coords[simplex, 2], color='lightseagreen')

        plt.show()


class QCEngine(Engines):

    def __init__(self, molecule, config_dict):

        super().__init__(molecule, config_dict)

    def generate_qschema(self, input_type='input'):

        mol_data = f'{self.charge} {self.multiplicity}\n'

        for coord in self.molecule.molecule[input_type]:
            for item in coord:
                mol_data += f'{item} '
            mol_data += '\n'

        mol = qcel.models.Molecule.from_data(mol_data)

        return mol

    def call_qcengine(self, engine, driver, input_type):

        mol = self.generate_qschema(input_type=input_type)

        # task = {
        #     "schema_name": "qcschema_input",
        #     "schema_version": 1,
        #     "molecule": self.generate_qschema(input_type=input_type),
        #     "driver": driver,
        #     "model": {"method": self.qm['theory'], "basis": self.qm['basis']},
        #     "keywords": {"scf_type": "df"},
        #     "return_output": False
        # }

        if engine == 'psi4':
            task = qcel.models.ResultInput(
                molecule=mol,
                driver=driver,
                model={'method': self.qm['theory'], 'basis': self.qm['basis']},
                keywords={'scf_type': 'df'}
            )

            return qcng.compute(task, 'psi4', local_options={'memory': self.qm['memory'], 'ncores': self.qm['threads']})

        else:
            task = {
                "schema_name": "qcschema_optimization_input",
                "schema_version": 1,
                "keywords": {
                    "coordsys": "tric",
                    "maxiter": 100,
                    "program": "psi4"
                },
                "input_specification": {
                    "schema_name": "qcschema_input",
                    "schema_version": 1,
                    "driver": 'gradient',
                    "model": {'method': self.qm['theory'], 'basis': self.qm['basis']},
                    "keywords": {},
                },
                "initial_molecule": qcng.get_molecule("water"),
            }

            return qcng.compute_procedure(task, 'geometric')<|MERGE_RESOLUTION|>--- conflicted
+++ resolved
@@ -306,13 +306,8 @@
 
         if run:
             with open('log.txt', 'w+') as log:
-<<<<<<< HEAD
-                sub_run(f'geometric-optimize --psi4 {self.molecule.name}.psi4in --nt {self.qm["threads"]} '
-                        f'--maxiter {self.qm["iterations"]}', shell=True, stdout=log)
-=======
                 sub_run(f'geometric-optimize --psi4 {self.molecule.name}.psi4in --nt {self.qm["threads"]}',
                         shell=True, stdout=log)
->>>>>>> 69bf0a51
 
 
 @for_all_methods(timer_logger)
