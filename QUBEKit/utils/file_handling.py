--- conflicted
+++ resolved
@@ -10,11 +10,6 @@
 
 import numpy as np
 
-<<<<<<< HEAD
-from QUBEKit.molecules.components import ExtraSite
-from QUBEKit.utils.constants import ANGS_TO_NM
-from QUBEKit.utils.datastructures import CustomNamespace
-=======
 from QUBEKit.engines import RDKit
 from QUBEKit.utils.constants import ANGS_TO_NM, BOHR_TO_ANGS
 from QUBEKit.utils.datastructures import Atom, Bond, CustomNamespace, Element, ExtraSite
@@ -235,7 +230,6 @@
             residues=residues,
             name=name,
         )
->>>>>>> 816c418b
 
 
 class ExtractChargeData:
