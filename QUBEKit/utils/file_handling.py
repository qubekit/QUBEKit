#!/usr/bin/env python3

"""
Purpose of this file is to read various inputs and produce the info required for
    Ligand() or Protein()
Should be very little calculation here, simply file reading and some small validations / checks
"""

import contextlib
import os
<<<<<<< HEAD
from typing import TYPE_CHECKING
from typing_extensions import Literal
=======
from typing import List
>>>>>>> 4c6d5866

import numpy as np
from typing_extensions import Literal

from QUBEKit.molecules import CloudPen, Dipole, Quadrupole
from QUBEKit.utils.constants import ANGS_TO_NM

if TYPE_CHECKING:
    from QUBEKit.molecules import Ligand


class ExtractChargeData:
    """
    Choose between extracting (the more extensive) data from Chargemol, or from ONETEP.
    Store all info back into the molecule object
    """

    @classmethod
    def read_files(
        cls,
        molecule: "Ligand",
        dir_path: str,
        charges_engine: Literal["chargemol", "onetep"] = "chargemol",
    ) -> "Ligand":
        if charges_engine == "chargemol":
            # TODO Add way of finding ddec version based on files present?
            updated_mol = cls._extract_charge_data_chargemol(
                molecule, dir_path, molecule.ddec_version
            )
        elif charges_engine == "onetep":
            updated_mol = cls._extract_charge_data_onetep(molecule, dir_path)
        else:
            raise ModuleNotFoundError(
                "Only chargemol or onetep are currently usable engines in QUBEKit."
            )

        if molecule.enable_symmetry:
            updated_mol = cls._apply_symmetrisation(updated_mol)

        return updated_mol

    @classmethod
    def _extract_charge_data_chargemol(
        cls,
        molecule: "Ligand",
        dir_path: str,
        ddec_version: Literal[3, 6],
    ):
        """
        From Chargemol output files, extract the necessary parameters for calculation of L-J.
        Args:
            molecule: Usual molecule object.
            ddec_version: Which ddec version was used to run chargemol? 3 or 6.
            dir_path: Directory containing the ddec output files.
        Return:
            Updated molecule object.
        """

        if ddec_version == 6:
            net_charge_file_path = os.path.join(
                dir_path, "DDEC6_even_tempered_net_atomic_charges.xyz"
            )

        elif ddec_version == 3:
            net_charge_file_path = os.path.join(
                dir_path, "DDEC3_net_atomic_charges.xyz"
            )

        else:
            raise ValueError("Unsupported DDEC version; please use version 3 or 6.")

        try:
            with open(net_charge_file_path, "r+") as charge_file:
                lines = charge_file.readlines()
        except FileNotFoundError:
            raise FileNotFoundError(
                "Cannot find the DDEC output file.\nThis could be indicative of several issues.\n"
                "Please check Chargemol is installed in the correct location and that the configs "
                "point to that location."
            )

        # Find number of atoms
        atom_total = int(lines[0])

        # Find data markers:
        ddec_start_pos, cloud_pen_pos = 0, 0
        for pos, row in enumerate(lines):
            if "The following XYZ" in row:
                ddec_start_pos = pos + 2

            # [sic]
            elif "The sperically averaged" in row:
                cloud_pen_pos = pos + 2

            if ddec_start_pos and cloud_pen_pos:
                break
        else:
            raise EOFError(
                f"Cannot find charge or cloud penetration data in {net_charge_file_path}."
            )

        for line in lines[ddec_start_pos : ddec_start_pos + atom_total]:
            # _'s are the atomic symbol, xyz coords, then the quadrupole moment tensor eigenvalues.
            (
                atom_count,
                _,
                _,
                _,
                _,
                charge,
                x_dipole,
                y_dipole,
                z_dipole,
                _,
                q_xy,
                q_xz,
                q_yz,
                q_x2_y2,
                q_3z2_r2,
                *_,
            ) = line.split()

            # File counts from 1 not 0; thereby requiring -1 to get the index.
            atom_index = int(atom_count) - 1

            molecule.atoms[atom_index].aim.charge = float(charge)

            molecule.atoms[atom_index].dipole = Dipole(
                x=float(x_dipole),
                y=float(y_dipole),
                z=float(z_dipole),
            )

            molecule.atoms[atom_index].quadrupole = Quadrupole(
                q_xy=float(q_xy),
                q_xz=float(q_xz),
                q_yz=float(q_yz),
                q_x2_y2=float(q_x2_y2),
                q_3z2_r2=float(q_3z2_r2),
            )

        for line in lines[cloud_pen_pos : cloud_pen_pos + atom_total]:
            # _'s are the xyz coords and the r_squared.
            atom_count, _, _, _, _, a, b, _ = line.split()
            atom_index = int(atom_count) - 1
            molecule.atoms[atom_index].cloud_pen = CloudPen(
                a=float(a),
                b=float(b),
            )

        r_cubed_file_name = os.path.join(dir_path, "DDEC_atomic_Rcubed_moments.xyz")

        with open(r_cubed_file_name, "r+") as vol_file:
            lines = vol_file.readlines()

        volumes = [float(line.split()[-1]) for line in lines[2 : atom_total + 2]]

        for atom_index in range(atom_total):
            molecule.atoms[atom_index].aim.volume = volumes[atom_index]

        return molecule

    @classmethod
    def _extract_charge_data_onetep(cls, molecule: "Ligand", dir_path: str) -> "Ligand":
        """
        From ONETEP output files, extract the necessary parameters for calculation of L-J.
        Args:
            molecule: Usual molecule object.
            dir_path: Directory containing the ddec output files.
        Return:
            Updated molecule object.
        """

        # Second file contains the rest (charges, dipoles and volumes):
        ddec_output_file = (
            "ddec.onetep" if os.path.exists("ddec.onetep") else "iter_1/ddec.onetep"
        )

        ddec_file_path = os.path.join(dir_path, ddec_output_file)

        with open(ddec_file_path, "r") as file:
            lines = file.readlines()

        charge_pos, vol_pos = None, None
        for pos, line in enumerate(lines):

            # Charges marker in file:
            if "DDEC density" in line:
                charge_pos = pos + 7

            # Volumes marker in file:
            if "DDEC Radial" in line:
                vol_pos = pos + 4

        if any(position is None for position in [charge_pos, vol_pos]):
            raise EOFError(
                "Cannot locate charges and / or volumes in ddec.onetep file."
            )

        charges = [
            float(line.split()[-1])
            for line in lines[charge_pos : charge_pos + molecule.n_atoms]
        ]

        # Add the AIM-Valence and the AIM-Core to get V^AIM
        volumes = [
            float(line.split()[2]) + float(line.split()[3])
            for line in lines[vol_pos : vol_pos + molecule.n_atoms]
        ]

        for atom_index in range(molecule.n_atoms):
            molecule.atoms[atom_index].aim.volume = volumes[atom_index]
            molecule.atoms[atom_index].aim.charge = charges[atom_index]

        return molecule

    @classmethod
    def _apply_symmetrisation(cls, molecule: "Ligand") -> "Ligand":
        """
        Apply symmetry to the charge and volume values using cip types.
        """

        atom_types = {}
        for atom_index, cip_type in molecule.atom_types.items():
            atom_types.setdefault(cip_type, []).append(atom_index)

        for sym_set in atom_types.values():
            mean_charge = np.array(
                [molecule.atoms[ind].aim.charge for ind in sym_set]
            ).mean()

            mean_volume = np.array(
                [molecule.atoms[ind].aim.volume for ind in sym_set]
            ).mean()

            for atom_index in sym_set:
                molecule.atoms[atom_index].aim.charge = mean_charge
                molecule.atoms[atom_index].aim.volume = mean_volume

        return molecule


def extract_c8_params(molecule: "Ligand", dir_path: str) -> "Ligand":
    """
    Extract the C8 dispersion coefficients from the MCLF calculation's output file.
    Args:
        molecule: Usual molecule object.
        dir_path: Directory containing the C8 xyz file from Chargemol.
    returns: Updated molecule object.
    """

    with open(os.path.join(dir_path, "MCLF_C8_dispersion_coefficients.xyz")) as c8_file:
        lines = c8_file.readlines()
        for i, line in enumerate(lines):
            if line.startswith(" The following "):
                lines = lines[i + 2 : -2]
                break
        else:
            raise EOFError("Cannot locate c8 parameters in file.")

        # c8 params IN ATOMIC UNITS
        c8_params = [float(line.split()[-1].strip()) for line in lines]
        for atom_index in range(molecule.n_atoms):
            molecule.atoms[atom_index].aim.c8 = c8_params[atom_index]

    return molecule


def extract_extra_sites_onetep(molecule: "Ligand"):
    """
    Gather the extra sites from the xyz file and insert them into the molecule object.
    * Find parent and 2 reference atoms
    * Calculate the local coords site
    Args:
        molecule: Usual molecule object.
    """

    with open("xyz_with_extra_point_charges.xyz") as xyz_sites:
        lines = xyz_sites.readlines()

    parent = 0
    site_number = 0

    for i, line in enumerate(lines[2:]):
        if line.split()[0] != "X":
            parent += 1
            # Search the following entries for sites connected to this atom
            for virtual_site in lines[i + 3 :]:
                site_data = {}
                element, *site_coords, site_charge = virtual_site.split()
                # Not a virtual site:
                if element != "X":
                    break
                else:
                    site_data["charge"] = site_charge
                    site_data["parent_index"] = parent
                    site_coords = np.array([float(coord) for coord in site_coords])

                    closest_atoms = list(molecule.to_topology().neighbors(parent))
                    if (len(closest_atoms) < 2) or (
                        len(molecule.atoms[parent].bonds) > 3
                    ):
                        for atom in list(
                            molecule.to_topology().neighbors(closest_atoms[0])
                        ):
                            if atom not in closest_atoms and atom != parent:
                                closest_atoms.append(atom)
                                break

                    # Get the xyz coordinates of the reference atoms
                    coords = molecule.coordinates
                    parent_coords = coords[parent]
                    close_a_coords = coords[closest_atoms[0]]
                    close_b_coords = coords[closest_atoms[1]]

                    site_data["closest_a_index"] = closest_atoms[0]
                    site_data["closest_b_index"] = closest_atoms[1]

                    parent_atom = molecule.atoms[parent]
                    if parent_atom.atomic_symbol == "N" and len(parent_atom.bonds) == 3:
                        close_c_coords = coords[closest_atoms[2]]
                        site_data["closest_c_index"] = closest_atoms[2]

                        x_dir = (
                            (close_a_coords + close_b_coords + close_c_coords) / 3
                        ) - parent_coords
                        x_dir /= np.linalg.norm(x_dir)

                        site_data["p2"] = 0
                        site_data["p3"] = 0

                        site_data["o_weights"] = [1.0, 0.0, 0.0, 0.0]
                        site_data["x_weights"] = [
                            -1.0,
                            0.33333333,
                            0.33333333,
                            0.33333333,
                        ]
                        site_data["y_weights"] = [1.0, -1.0, 0.0, 0.0]

                    else:
                        x_dir = close_a_coords - parent_coords
                        x_dir /= np.linalg.norm(x_dir)

                        z_dir = np.cross(
                            (close_a_coords - parent_coords),
                            (close_b_coords - parent_coords),
                        )
                        z_dir /= np.linalg.norm(z_dir)

                        y_dir = np.cross(z_dir, x_dir)

                        p2 = float(
                            np.dot((site_coords - parent_coords), y_dir.reshape(3, 1))
                            * ANGS_TO_NM
                        )
                        site_data["p2"] = round(p2, 4)
                        p3 = float(
                            np.dot((site_coords - parent_coords), z_dir.reshape(3, 1))
                            * ANGS_TO_NM
                        )
                        site_data["p3"] = round(p3, 4)

                        site_data["o_weights"] = [1.0, 0.0, 0.0]
                        site_data["x_weights"] = [-1.0, 1.0, 0.0]
                        site_data["y_weights"] = [-1.0, 0.0, 1.0]

                    p1 = float(
                        np.dot((site_coords - parent_coords), x_dir.reshape(3, 1))
                        * ANGS_TO_NM
                    )
                    site_data["p1"] = round(p1, 4)

                    molecule.extra_sites.create_site(**site_data)

                    site_number += 1


def make_and_change_into(name: str):
    """
    - Attempt to make a directory with name <name>, don't fail if it exists.
    - Change into the directory.
    """

    try:
        os.mkdir(name)
    except FileExistsError:
        pass
    finally:
        os.chdir(name)


@contextlib.contextmanager
def folder_setup(folder_name: str):
    """
    A helper function to make a directory with name and move into it and move back to the starting location when
    finished.
    """
    cwd = os.getcwd()
    try:
        os.mkdir(folder_name)
    except FileExistsError:
        pass

    os.chdir(folder_name)
    yield
    os.chdir(cwd)


def get_data(relative_path: str) -> str:
    """
    Get the file path to some data in the qubekit package.
    Parameters
    ----------
    relative_path
        The relative path to the file that should be loaded from QUBEKit/data.
    Returns
    -------
    str
        The absolute path to the requested file.
    """
    from pkg_resources import resource_filename

    fn = resource_filename("QUBEKit", os.path.join("data", relative_path))
    if not os.path.exists(fn):
        raise ValueError(
            f"{relative_path} does not exist. If you have just added it, you'll have to re-install"
        )

    return fn<|MERGE_RESOLUTION|>--- conflicted
+++ resolved
@@ -8,12 +8,7 @@
 
 import contextlib
 import os
-<<<<<<< HEAD
-from typing import TYPE_CHECKING
-from typing_extensions import Literal
-=======
-from typing import List
->>>>>>> 4c6d5866
+from typing import List, TYPE_CHECKING
 
 import numpy as np
 from typing_extensions import Literal
