--- conflicted
+++ resolved
@@ -35,20 +35,6 @@
         name: Optional[str] = None,
     ):
 
-<<<<<<< HEAD
-        # if Path(mol_input).exists():
-        #     self.mol_input = Path(mol_input)
-        #     if name is None:
-        #         self.name = self.mol_input.stem
-        #     else:
-        #         self.name = name
-        # else:
-        #     self.mol_input = mol_input
-        #     self.name = name
-=======
-        self.topology = topology
-        self.atoms = atoms
->>>>>>> 735adc6c
         self.coords = coords
         self.rdkit_mol = rdkit_mol
         self.name = name
@@ -90,158 +76,6 @@
         # read the input with rdkit
         rdkit_mol = RDKit.file_to_rdkit_mol(file_path=input_file)
         return cls(rdkit_mol=rdkit_mol, coords=None, name=rdkit_mol.GetProp("_Name"))
-
-<<<<<<< HEAD
-    # def _read_input(self):
-    #     """
-    #     Figure out what the input is (file, smiles, json) and call the relevant method.
-    #     """
-    #
-    #     if self.mol_input.__class__.__name__ == "Molecule":
-    #         # QCArchive object
-    #         self._read_qc_json()
-    #
-    #     elif hasattr(self.mol_input, "stem"):
-    #         # File (pdb, xyz, etc)
-    #         try:
-    #             # Try parse with rdkit:
-    #             self.rdkit_mol = RDKit.mol_input_to_rdkit_mol(self.mol_input)
-    #             self._mol_from_rdkit()
-    #         except AttributeError:
-    #             # Cannot be parsed by rdkit:
-    #             self._read_file()
-    #
-    #     elif isinstance(self.mol_input, str):
-    #         # Smiles string input
-    #         self.rdkit_mol = RDKit.smiles_to_rdkit_mol(self.mol_input, self.name)
-    #         self._mol_from_rdkit()
-    #
-    #     else:
-    #         raise RuntimeError(
-    #             "Cannot read input. mol_input must be a smiles string, path of a file, or qc json."
-    #         )
-
-    # def _read_file(self):
-    #     """
-    #     Called when rdkit cannot parse the file.
-    #     Calls the necessary internal file readers instead.
-    #     """
-    #
-    #     if self.mol_input.suffix == ".pdb":
-    #         self._read_pdb()
-    #     elif self.mol_input.suffix == ".mol2":
-    #         self._read_mol2()
-    #     elif self.mol_input.suffix == ".xyz":
-    #         self._read_xyz()
-    #     else:
-    #         raise FileTypeError(
-    #             f"Could not read file {self.mol_input}. File type must be pdb, mol2 or xyz."
-    #         )
-
-    # @classmethod
-    # def from_rdkit(cls, rdkit_mol, name: Optional[str] = None) -> "ReadInput":
-    #     """
-    #     Using an RDKit Molecule object, extract the name, topology, coordinates and atoms
-    #     """
-    #
-    #     if name is None:
-    #         name = rdkit_mol.GetProp("_Name")
-    #
-    #     atoms = []
-    #     topology = nx.Graph()
-    #     # Collect the atom names and bonds
-    #     for atom in rdkit_mol.GetAtoms():
-    #         # Collect info about each atom
-    #         atomic_number = atom.GetAtomicNum()
-    #         index = atom.GetIdx()
-    #         try:
-    #             # PDB file extraction
-    #             atom_name = atom.GetMonomerInfo().GetName().strip()
-    #         except AttributeError:
-    #             try:
-    #                 # Mol2 file extraction
-    #                 atom_name = atom.GetProp("_TriposAtomName")
-    #             except KeyError:
-    #                 # smiles and mol files have no atom names so generate them here if they are not declared
-    #                 atom_name = f"{atom.GetSymbol()}{index}"
-    #
-    #         qube_atom = Atom(
-    #             atomic_number, index, atom_name, formal_charge=atom.GetFormalCharge()
-    #         )
-    #
-    #         # Add the atoms as nodes
-    #         topology.add_node(atom.GetIdx())
-    #
-    #         # Add the bonds
-    #         for bonded in atom.GetNeighbors():
-    #             topology.add_edge(atom.GetIdx(), bonded.GetIdx())
-    #             qube_atom.add_bond(bonded.GetIdx())
-    #
-    #         # Now add the atom to the molecule
-    #         atoms.append(qube_atom)
-    #
-    #     coords = rdkit_mol.GetConformer().GetPositions()
-    #     atoms = atoms or None
-    #     return cls(
-    #         topology=topology,
-    #         atoms=atoms,
-    #         coords=coords,
-    #         rdkit_mol=rdkit_mol,
-    #         name=name,
-    #     )
-=======
-    @classmethod
-    def from_rdkit(cls, rdkit_mol, name: Optional[str] = None) -> "ReadInput":
-        """
-        Using an RDKit Molecule object, extract the name, topology, coordinates and atoms
-        """
-
-        if name is None:
-            name = rdkit_mol.GetProp("_Name")
-
-        atoms = []
-        topology = nx.Graph()
-        # Collect the atom names and bonds
-        for atom in rdkit_mol.GetAtoms():
-            # Collect info about each atom
-            atomic_number = atom.GetAtomicNum()
-            index = atom.GetIdx()
-            try:
-                # PDB file extraction
-                atom_name = atom.GetMonomerInfo().GetName().strip()
-            except AttributeError:
-                try:
-                    # Mol2 file extraction
-                    atom_name = atom.GetProp("_TriposAtomName")
-                except KeyError:
-                    # smiles and mol files have no atom names so generate them here if they are not declared
-                    atom_name = f"{atom.GetSymbol()}{index}"
-
-            qube_atom = Atom(
-                atomic_number, index, atom_name, formal_charge=atom.GetFormalCharge()
-            )
-
-            # Add the atoms as nodes
-            topology.add_node(atom.GetIdx())
-
-            # Add the bonds
-            for bonded in atom.GetNeighbors():
-                topology.add_edge(atom.GetIdx(), bonded.GetIdx())
-                qube_atom.add_bond(bonded.GetIdx())
-
-            # Now add the atom to the molecule
-            atoms.append(qube_atom)
-
-        coords = rdkit_mol.GetConformer().GetPositions()
-        atoms = atoms or None
-        return cls(
-            topology=topology,
-            atoms=atoms,
-            coords=coords,
-            rdkit_mol=rdkit_mol,
-            name=name,
-        )
->>>>>>> 735adc6c
 
     @classmethod
     def from_qc_json(cls, qc_json) -> "ReadInput":
