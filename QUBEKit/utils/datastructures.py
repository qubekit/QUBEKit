--- conflicted
+++ resolved
@@ -28,9 +28,6 @@
     @abc.abstractmethod
     def run(self, molecule: "Ligand", **kwargs) -> "Ligand":
         """The main function of the stage which should perform some parametrisation and return the complete molecule."""
-<<<<<<< HEAD
-        ...
-=======
         ...
 
 
@@ -58,5 +55,4 @@
     dihedral_angle: int
     input_geometry: List[float]
     final_geometry: List[float]
-    final_energy: float
->>>>>>> 4c6d5866
+    final_energy: float