#!/usr/bin/env python3

import csv
import decimal
import logging
import math
import operator
import os
import pickle
from collections import OrderedDict
from contextlib import contextmanager
from importlib import import_module
<<<<<<< HEAD
from typing import Optional, Tuple, TYPE_CHECKING
=======
from typing import TYPE_CHECKING, Optional, Tuple
>>>>>>> 4c6d5866

import numpy as np

from QUBEKit.utils import constants
from QUBEKit.utils.constants import COLOURS
from QUBEKit.utils.exceptions import PickleFileNotFound, TopologyMismatch

if TYPE_CHECKING:
<<<<<<< HEAD
    from QUBEKit.molecules import Ligand
=======
    from QUBEKit.molecules import Ligand, TorsionDriveData
>>>>>>> 4c6d5866

# TODO Move csv stuff for bulk runs to file_handling.py


def mol_data_from_csv(csv_name: str):
    """
    Scan the csv file to find the row with the desired molecule data.
    Returns a dictionary of dictionaries in the form:
    {'methane': {'smiles': 'C', 'multiplicity': 1, ...}, 'ethane': {'smiles': 'C', ...}, ...}
    """

    with open(csv_name, "r") as csv_file:

        mol_confs = csv.DictReader(csv_file)

        rows = []
        for row in mol_confs:

            # Converts to ordinary dict rather than ordered.
            row = dict(row)
            # If there is no config given assume its the default
            row["smiles"] = row["smiles"] if row["smiles"] else None
            row["multiplicity"] = (
                int(float(row["multiplicity"])) if row["multiplicity"] else 1
            )
            row["config_file"] = (
                row["config_file"] if row["config_file"] else "default_config"
            )
            row["restart"] = row["restart"] if row["restart"] else None
            row["end"] = row["end"] if row["end"] else "finalise"
            rows.append(row)

    # Creates the nested dictionaries with the names as the keys
    final = {row["name"]: row for row in rows}

    # Removes the names from the sub-dictionaries:
    # e.g. {'methane': {'name': 'methane', 'smiles': 'C', ...}, ...}
    # ---> {'methane': {'smiles': 'C', ...}, ...}
    for val in final.values():
        del val["name"]

    return final


def generate_bulk_csv(csv_name, max_execs=None):
    """
    Generates a csv with minimal information inside.
    Contains only headers and a row of defaults and populates all of the named files where available.
    For example, 10 pdb files with a value of max_execs=6 will generate two csv files,
    one containing 6 of those files, the other with the remaining 4.

    :param csv_name: (str) name of the csv file being generated
    :param max_execs: (int or None) determines the max number of molecules--and therefore executions--per csv file.
    """

    if csv_name[-4:] != ".csv":
        raise TypeError("Invalid or unspecified file type. File must be .csv")

    # Find any local pdb files to write sample configs
    files = []
    for file in os.listdir("."):
        if file.endswith(".pdb"):
            files.append(file[:-4])

    # If max number of pdbs per file is unspecified, just put them all in one file.
    if max_execs is None:
        with open(csv_name, "w") as csv_file:

            file_writer = csv.writer(
                csv_file, delimiter=",", quotechar="|", quoting=csv.QUOTE_MINIMAL
            )
            file_writer.writerow(
                [
                    "name",
                    "smiles",
                    "multiplicity",
                    "config_file",
                    "restart",
                    "end",
                ]
            )
            for file in files:
                file_writer.writerow([file, "", 1, "", "", ""])
        print(f"{csv_name} generated.", flush=True)
        return

    try:
        max_execs = int(max_execs)
    except TypeError:
        raise TypeError(
            "Number of executions must be provided as an int greater than 1."
        )
    if max_execs > len(files):
        raise ValueError(
            "Number of executions cannot exceed the number of files provided."
        )

    # If max number of pdbs per file is specified, spread them across several csv files.
    num_csvs = math.ceil(len(files) / max_execs)

    for csv_count in range(num_csvs):
        with open(f"{csv_name[:-4]}_{str(csv_count).zfill(2)}.csv", "w") as csv_file:
            file_writer = csv.writer(
                csv_file, delimiter=",", quotechar="|", quoting=csv.QUOTE_MINIMAL
            )
            file_writer.writerow(
                [
                    "name",
                    "smiles",
                    "multiplicity",
                    "config_file",
                    "restart",
                    "end",
                ]
            )

            for file in files[csv_count * max_execs : (csv_count + 1) * max_execs]:
                file_writer.writerow([file, "", 1, "", "", ""])

        print(f"{csv_name[:-4]}_{str(csv_count).zfill(2)}.csv generated.", flush=True)


def append_to_log(
    log_file_path: Optional[str],
    message: str,
    major: bool = False,
    and_print: bool = False,
):
    """
    Appends a message to the log file in a specific format.
    Used for significant stages in the program such as when a stage has finished.
    Args:
        log_file_path:
            The log file path usually stored in Ligand as home. e.g. self.molecule.home
        message:
            Whatever text should be written to the log file (and printed).
        major:
            Is this a major message? Major messages are used to indicate progress of stages, and warnings.
        and_print:
            Should this be printed to terminal as well as to file?
    Returns:
        Only returns when no log file can be found.
    """
    # Check if the message is an empty string to avoid adding blank lines and extra separators
    if message:
        if and_print:
            print(message)
        if log_file_path is None:
            return
        log_file = os.path.join(log_file_path, "QUBEKit_log.txt")
        if major:
            message = message.upper()
        try:
            with open(log_file, "a") as file:
                file.write(f"\n{message}\n")
        except FileNotFoundError:
            return


def unpickle(location=None):
    """
    Unpickle the pickle file, and return an ordered dictionary of
    ligand instances--indexed by their progress.
    :param location: optional location of the pickle file .QUBEKit_states
    :return mol_states: An ordered dictionary of the states of the molecule at various stages
    (parametrise, mm_optimise, etc).
    """

    mol_states = OrderedDict()

    # unpickle the pickle jar
    # try to load a pickle file make sure to get all objects
    pickle_file = ".QUBEKit_states"

    if location is None:
        location = os.getcwd()
        while pickle_file not in os.listdir(location):
            location = os.path.split(location)[0]
            if not location:
                raise PickleFileNotFound()

    # Either location is provided or pickle file has been found in loop.
    pickle_path = os.path.join(location, pickle_file)

    with open(pickle_path, "rb") as jar:
        while True:
            try:
                mol = pickle.load(jar)
                mol_states[mol.state] = mol
            except EOFError:
                break

    return mol_states


@contextmanager
def _assert_wrapper(exception_type):
    """
    Makes assertions more informative when an Exception is thrown.
    Rather than just getting 'AssertionError' all the time, an actual named exception can be passed.
    Can be called multiple times in the same 'with' statement for the same exception type but different exceptions.

    Simple example use cases:

        with assert_wrapper(ValueError):
            assert (arg1 > 0), 'arg1 cannot be non-positive.'
            assert (arg2 != 12), 'arg2 cannot be 12.'
        with assert_wrapper(TypeError):
            assert (type(arg1) is not float), 'arg1 must not be a float.'
    """

    try:
        yield
    except AssertionError as exc:
        raise exception_type(*exc.args) from None


def check_symmetry(matrix, error=1e-5):
    """
    Check matrix is symmetric to within some error.
    :param matrix: numpy array of Hessian matrix
    :param error: allowed error between matrix elements which should be symmetric (i,j), (j,i)
    Error is raised if matrix is not symmetric within error
    """

    # Check the matrix transpose is equal to the matrix within error.
    with _assert_wrapper(ValueError):
        assert np.allclose(matrix, matrix.T, atol=error), "Matrix is not symmetric."

    print(
        f"{COLOURS.purple}Symmetry check successful. "
        f"The matrix is symmetric within an error of {error}.{COLOURS.end}"
    )


def fix_net_charge(molecule):
    """
    Ensure the total is exactly equal to the ideal net charge of the molecule.
    If net charge is not an integer value, MM simulations can (ex/im)plode.
    """

    decimal.setcontext(decimal.Context(prec=7))
    round_to = decimal.Decimal(10) ** -6

    for param in molecule.NonbondedForce:
        param.charge = decimal.Decimal(param.charge).quantize(round_to)

    atom_charges = sum(param.charge for param in molecule.NonbondedForce)
    extra = molecule.charge - atom_charges

    if molecule.extra_sites is not None:
        for site in molecule.extra_sites:
            site.charge = decimal.Decimal(site.charge).quantize(round_to)
            extra -= site.charge

    if extra:
        last_atom_index = molecule.n_atoms - 1
        molecule.NonbondedForce[(last_atom_index,)].charge += extra

    for param in molecule.NonbondedForce:
        param.charge = float(param.charge)

    if molecule.extra_sites is not None:
        for site in molecule.extra_sites:
            site.charge = float(site.charge)


def collect_archive_tdrive(tdrive_record, client):
    """
    This function takes in a QCArchive tdrive record and collects all of the final geometries and energies to be used in
    torsion fitting.
    :param tdrive_record: A QCArchive data object containing an optimisation and energy dictionary
    :param client:  A QCPortal client instance.
    :return: QUBEKit qm_scans data: list of energies and geometries [np.array(energies), [np.array(geometry)]]
    """

    # Sort the dictionary by ascending keys
    energy_dict = {
        int(key.strip("][")): value
        for key, value in tdrive_record.final_energy_dict.items()
    }
    sorted_energies = sorted(energy_dict.items(), key=operator.itemgetter(0))

    energies = np.array([x[1] for x in sorted_energies])

    geometry = []
    # Now make the optimization dict and store an array of the final geometry
    for pair in sorted_energies:
        min_energy_id = tdrive_record.minimum_positions[f"[{pair[0]}]"]
        opt_history = int(
            tdrive_record.optimization_history[f"[{pair[0]}]"][min_energy_id]
        )
        opt_struct = client.query_procedures(id=opt_history)[0]
        geometry.append(
            opt_struct.get_final_molecule().geometry * constants.BOHR_TO_ANGS
        )
        assert (
            opt_struct.get_final_energy() == pair[1]
        ), "The energies collected do not match the QCArchive minima."

    return energies, geometry


def missing_import(name, fail_msg=""):
    """
    Generates a class which raises an import error when initialised.
    e.g. SomeClass = missing_import('SomeClass') will make SomeClass() raise ImportError
    """

    def init(self, *args, **kwargs):
        raise ImportError(
            f"The class {name} you tried to call is not importable; "
            f"this is likely due to it not doing installed.\n\n"
            f'{f"Fail Message: {fail_msg}" if fail_msg else ""}'
        )

    return type(name, (), {"__init__": init})


def try_load(engine, module):
    """
    Try to load a particular engine from a module.
    If this fails, a dummy class is imported in its place with an import error raised on initialisation.

    :param engine: Name of the engine (PSI4, OpenFF, ONETEP, etc).
    :param module: Name of the QUBEKit module (.psi4, .openff, .onetep, etc).
    :return: Either the engine is imported as normal, or it is replaced with dummy class which
    just raises an import error with a message.
    """

    try:
        module = import_module(module, __name__)
        return getattr(module, engine)

    except (ModuleNotFoundError, AttributeError) as exc:
        print(
            f"{COLOURS.orange}Warning, failed to load: {engine}; continuing for now.\nReason: {exc}{COLOURS.end}\n"
        )
        return missing_import(engine, fail_msg=str(exc))


def update_ligand(restart_key, cls):
    """
    1. Create `old_mol` object by unpickling
    2. Initialise a `new_mol` with the input from `old_mol`
    3. Copy any objects in `old_mol` across to `new_mol`
            - check for attributes which have had names changed
    4. return `new_mol` as the fixed ligand object to be used from now onwards
    """

    # Get the old mol from the pickle file (probably in ../)
    old_mol = unpickle()[restart_key]
    # Initialise a new molecule based on the same mol_input that was used from before (cls = Ligand)
    try:
        new_mol = cls.from_rdkit(
            rdkit_mol=old_mol.rdkit_mol,
            name=old_mol.name,
            multiplicity=old_mol.multiplicity,
        )
        # make sure we set the qm geometry
        new_mol.coordinates = old_mol.coords["qm"]
    except AttributeError:
        new_mol = cls.from_rdkit(
            rdkit_mol=old_mol.to_rdkit(),
            name=old_mol.name,
            multiplicity=old_mol.multiplicity,
        )

    for attr, val in new_mol.__dict__.items():
        try:
            setattr(new_mol, attr, getattr(old_mol, attr))
        except AttributeError:
            setattr(new_mol, attr, val)

    return new_mol


@contextmanager
def hide_warnings():
    """
    Temporarily hide any warnings for function wrapped with this context manager.
    """
    logging.disable(logging.WARNING)
    yield
    logging.disable(logging.NOTSET)


def string_to_bool(string):
    """Convert a string to a bool for argparse use when casting to bool"""
    return string.casefold() in ["true", "t", "yes", "y"]


def check_proper_torsion(
    torsion: Tuple[int, int, int, int], molecule: "Ligand"
) -> bool:
    """
    Check that the given torsion is valid for the molecule graph.
    """
    for i in range(3):
        try:
            _ = molecule.get_bond_between(
                atom1_index=torsion[i], atom2_index=torsion[i + 1]
            )
        except TopologyMismatch:
            return False

    return True


def check_improper_torsion(
    improper: Tuple[int, int, int, int], molecule: "Ligand"
) -> Tuple[int, int, int, int]:
    """
    Check that the given improper is valid for the molecule graph.
    and always return the central bond as the first atom.
    """
    for atom_index in improper:
        try:
            atom = molecule.atoms[atom_index]
            bonded_atoms = set()
            for bonded in atom.bonds:
                bonded_atoms.add(bonded)
            if len(bonded_atoms.intersection(set(improper))) == 3:
                if improper[0] == atom_index:
                    return improper
                else:
                    return (atom_index, *atom.bonds)
        except IndexError:
            continue
    raise TopologyMismatch(f"The improper {improper} is not a valid for this molecule.")


def export_torsiondrive_data(
    molecule: "Ligand", tdrive_data: "TorsionDriveData"
) -> None:
    """
    Export the stored torsiondrive data object to a scan.xyz file and qdata.txt file required for ForceBalance.

    Method taken from <https://github.com/lpwgroup/torsiondrive/blob/ac33066edf447e25e4beaf21c098e52ca0fc6649/torsiondrive/dihedral_scanner.py#L655>

    Args:
        molecule: The molecule object which contains the topology.
        tdrive_data: The results of a torsiondrive on the input molecule.
    """
    from geometric.molecule import Molecule as GEOMol

    mol = GEOMol()
    mol.elem = [atom.atomic_symbol for atom in molecule.atoms]
    mol.qm_energies, mol.xyzs, mol.comms = [], [], []
    for angle, grid_data in sorted(tdrive_data.reference_data.items()):
        mol.qm_energies.append(grid_data.energy)
        mol.xyzs.append(grid_data.geometry)
        mol.comms.append(f"Dihedral ({angle},) Energy {grid_data.energy}")
    mol.write("qdata.txt")
    mol.write("scan.xyz")<|MERGE_RESOLUTION|>--- conflicted
+++ resolved
@@ -10,11 +10,7 @@
 from collections import OrderedDict
 from contextlib import contextmanager
 from importlib import import_module
-<<<<<<< HEAD
 from typing import Optional, Tuple, TYPE_CHECKING
-=======
-from typing import TYPE_CHECKING, Optional, Tuple
->>>>>>> 4c6d5866
 
 import numpy as np
 
@@ -23,11 +19,7 @@
 from QUBEKit.utils.exceptions import PickleFileNotFound, TopologyMismatch
 
 if TYPE_CHECKING:
-<<<<<<< HEAD
-    from QUBEKit.molecules import Ligand
-=======
     from QUBEKit.molecules import Ligand, TorsionDriveData
->>>>>>> 4c6d5866
 
 # TODO Move csv stuff for bulk runs to file_handling.py
 
