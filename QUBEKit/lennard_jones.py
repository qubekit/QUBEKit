--- conflicted
+++ resolved
@@ -389,7 +389,6 @@
         # Tweak for polar Hydrogens
         self.correct_polar_hydrogens()
 
-<<<<<<< HEAD
         # Tweak the charge sigma and epsilon for symmetry
         self.apply_symmetrisation()
 
@@ -397,11 +396,8 @@
         self.extract_extra_sites()
 
         return self.non_bonded_force
-=======
-        return self.non_bonded_force
 
     def apply_symmetrisation(self):
         """"""
 
-        pass
->>>>>>> 4d093759
+        pass