#!/usr/bin/env python3

# TODO Ensure no index issues (e.g. -1 +1) from the changing of atom_number to atom_index
<<<<<<< HEAD
#  Ensure SampleNamespace access and looping is working as intended (cmol and onetep)
#  Improve data structures (no more lists!)
=======
#  Ensure SampleNamespace access and looping is working as intended
>>>>>>> 8f698ae0

from QUBEKit.utils import constants
from QUBEKit.utils.decorators import for_all_methods, timer_logger
from QUBEKit.utils.helpers import check_net_charge, extract_charge_data, set_net

from collections import OrderedDict, namedtuple
import decimal
import os
from types import SimpleNamespace

import numpy as np


@for_all_methods(timer_logger)
class LennardJones:

    # Beware weird units, (wrong in the paper too).
    # Units: vfree: Bohr ** 3, bfree: Ha * (Bohr ** 6), rfree: Angs
    FreeParams = namedtuple('params', 'vfree bfree rfree')
    elem_dict = {
        'H': FreeParams(7.6, 6.5, 1.64),
        'B': FreeParams(46.7, 99.5, 2.08),
        'C': FreeParams(34.4, 46.6, 2.08),
        'N': FreeParams(25.9, 24.2, 1.72),
        'O': FreeParams(22.1, 15.6, 1.60),
        'F': FreeParams(18.2, 9.5, 1.58),
        'P': FreeParams(84.6, 185, 2.07),
        'S': FreeParams(75.2, 134.0, 2.00),
        'Cl': FreeParams(65.1, 94.6, 1.88),
        'Br': FreeParams(95.7, 162.0, 1.96),
        'Si': FreeParams(101.64, 305, 2.08),
    }

    def __init__(self, molecule):

        self.molecule = molecule

<<<<<<< HEAD
        if self.molecule.charges_engine == 'chargemol':
            self.ddec_data, _, _ = extract_charge_data(self.molecule.ddec_version)
=======
        # Will be a dict of SimpleNamespaces (will contain None values until filled later)
        # self.ddec_data = {atom_index: atomic_symbol, charge, volume, r_aim, b_i, a_i}
        self.ddec_data = {}

        self.epsilon_conversion = constants.BOHR_TO_ANGS ** 6
        self.epsilon_conversion *= constants.HA_TO_KCAL_P_MOL
        self.epsilon_conversion *= constants.KCAL_TO_KJ

        self.sigma_conversion = constants.ANGS_TO_NM

        self.non_bonded_force = {}

    def extract_params_chargemol(self):
        """
        From Chargemol output files, extract the necessary parameters for calculation of L-J.

        Insert data into ddec_data in standard format (see init)
        """

        if self.molecule.ddec_version == 6:
            net_charge_file_name = 'DDEC6_even_tempered_net_atomic_charges.xyz'
            # net_charge_file_name = '../../../Documents/benzene/mclf_stuff/DDEC6_even_tempered_net_atomic_charges.xyz'

        elif self.molecule.ddec_version == 3:
            net_charge_file_name = 'DDEC3_net_atomic_charges.xyz'

        else:
            raise ValueError('Unsupported DDEC version; please use version 3 or 6.')

        if not os.path.exists(net_charge_file_name):
            raise FileNotFoundError(
                '\nCannot find the DDEC output file.\nThis could be indicative of several issues.\n'
                'Please check Chargemol is installed in the correct location and that the configs'
                ' point to that location.')

        with open(net_charge_file_name, 'r+') as charge_file:
            lines = charge_file.readlines()
>>>>>>> 8f698ae0

        elif self.molecule.charges_engine == 'onetep':
            self.ddec_data = self.extract_params_onetep()

        else:
<<<<<<< HEAD
            raise KeyError('Invalid charges engine provided, cannot extract charges.')

        # TODO Maybe move this to run file (or just elsewhere; it seems odd to have it here)?
        # Charge check
        charges = [atom.charge for atom in self.ddec_data.values()]
        check_net_charge(charges, ideal_net=self.molecule.charge)

        self.c8_params = []
=======
            raise EOFError(f'Cannot find charge data in {net_charge_file_name}.')

        # Insert the atomic symbols and charges at correct atom indices:
        for line in lines[start_pos: start_pos + atom_total]:
            # _s are the xyz coords and xyz dipoles
            atom_index, atomic_symbol, _, _, _, charge, *_ = line.split()
            # File counts from 1 not 0; thereby requiring -1 to get the index
            self.ddec_data[int(atom_index) - 1] = SimpleNamespace(atomic_symbol=atomic_symbol,
                                                                  charge=float(charge),
                                                                  volume=None,
                                                                  r_aim=None,
                                                                  b_i=None,
                                                                  a_i=None)

        # Extract charges for checking purposes; var charges not used for calculations
        charges = [item.charge for item in self.ddec_data.values()]
        check_net_charge(charges, ideal_net=self.molecule.charge)

        r_cubed_file_name = 'DDEC_atomic_Rcubed_moments.xyz'
        # r_cubed_file_name = '../../../Documents/benzene/mclf_stuff/DDEC_atomic_Rcubed_moments.xyz'
>>>>>>> 8f698ae0

        self.epsilon_conversion = constants.BOHR_TO_ANGS ** 6
        self.epsilon_conversion *= constants.HA_TO_KCAL_P_MOL
        self.epsilon_conversion *= constants.KCAL_TO_KJ

        self.sigma_conversion = constants.ANGS_TO_NM

<<<<<<< HEAD
        self.non_bonded_force = {}
=======
        for atom_index in self.ddec_data:
            self.ddec_data[atom_index].volume = vols[atom_index]
>>>>>>> 8f698ae0

    def extract_params_onetep(self):
        """
        From ONETEP output files, extract the necessary parameters for calculation of L-J.
<<<<<<< HEAD
        Insert data into ddec_data in standard format

        This will exclusively be used by this class.
        It will also give less information, hence why it is here, not in the helpers file.
        """

        # Just fill in None values until they are known
        ddec_data = {i: SimpleNamespace(
            atomic_symbol=atom.atomic_symbol, charge=None, volume=None, r_aim=None, b_i=None, a_i=None)
            for i, atom in enumerate(self.molecule.atoms)}
=======

        Insert data into ddec_data in standard format
        """

        # Just fill in None values until they are known
        self.ddec_data = {i: SimpleNamespace(atomic_symbol=atom.atomic_symbol,
                                             charge=None,
                                             volume=None,
                                             r_aim=None,
                                             b_i=None,
                                             a_i=None)
                          for i, atom in enumerate(self.molecule.atoms)}
>>>>>>> 8f698ae0

        # Second file contains the rest (charges, dipoles and volumes):
        ddec_output_file = 'ddec.onetep' if os.path.exists('ddec.onetep') else 'iter_1/ddec.onetep'
        with open(ddec_output_file, 'r') as file:
            lines = file.readlines()

        charge_pos, vol_pos = None, None
        for pos, line in enumerate(lines):

            # Charges marker in file:
            if 'DDEC density' in line:
                charge_pos = pos + 7

            # Volumes marker in file:
            if 'DDEC Radial' in line:
                vol_pos = pos + 4

        if any(position is None for position in [charge_pos, vol_pos]):
            raise EOFError('Cannot locate charges and / or volumes in ddec.onetep file.')

        charges = [float(line.split()[-1])
                   for line in lines[charge_pos: charge_pos + len(self.molecule.atoms)]]
<<<<<<< HEAD
=======
        check_net_charge(charges, ideal_net=self.molecule.charge)
>>>>>>> 8f698ae0

        # Add the AIM-Valence and the AIM-Core to get V^AIM
        volumes = [float(line.split()[2]) + float(line.split()[3])
                   for line in lines[vol_pos: vol_pos + len(self.molecule.atoms)]]

<<<<<<< HEAD
        for atom_index in ddec_data:
            ddec_data[atom_index].charge = charges[atom_index]
            ddec_data[atom_index].volume = volumes[atom_index]

        return ddec_data

=======
        for atom_index in self.ddec_data:
            self.ddec_data[atom_index].charge = charges[atom_index]
            self.ddec_data[atom_index].volume = volumes[atom_index]

>>>>>>> 8f698ae0
    def extract_c8_params(self):
        """
        Extract the C8 dispersion coefficients from the MCLF calculation's output file.
        :return: c8_params ordered list of the c8 params for each atom in molecule
        """

<<<<<<< HEAD
=======
        # with open('../../../Documents/benzene/mclf_stuff/MCLF_C8_dispersion_coefficients.xyz') as c8_file:
>>>>>>> 8f698ae0
        with open('MCLF_C8_dispersion_coefficients.xyz') as c8_file:
            lines = c8_file.readlines()
            for i, line in enumerate(lines):
                if line.startswith(' The following '):
                    lines = lines[i + 2: -2]
                    break
            else:
                raise EOFError('Cannot locate c8 parameters in file.')

            # c8 params IN ATOMIC UNITS
<<<<<<< HEAD
            self.c8_params = [float(line.split()[-1].strip()) for line in lines]
=======
            c8_params = [float(line.split()[-1].strip()) for line in lines]

        return c8_params
>>>>>>> 8f698ae0

    def append_ais_bis(self):
        """
        Use the AIM parameters from extract_params_*() to calculate a_i and b_i according to paper.
        Calculations from paper have been combined and simplified for faster computation.
        """

        for atom_index, atom in self.ddec_data.items():
            try:
                atomic_symbol, atom_vol = atom.atomic_symbol, atom.volume
                # r_aim = r_free * ((vol / v_free) ** (1 / 3))
                r_aim = self.elem_dict[atomic_symbol].rfree * ((atom_vol / self.elem_dict[atomic_symbol].vfree) ** (1 / 3))

                # b_i = bfree * ((vol / v_free) ** 2)
                b_i = self.elem_dict[atomic_symbol].bfree * ((atom_vol / self.elem_dict[atomic_symbol].vfree) ** 2)

                a_i = 32 * b_i * (r_aim ** 6)

            # Element not in elem_dict
            except KeyError:
                r_aim, b_i, a_i = 0, 0, 0

            self.ddec_data[atom_index].r_aim = r_aim
            self.ddec_data[atom_index].b_i = b_i
            self.ddec_data[atom_index].a_i = a_i

    def calculate_sig_eps(self):
        """
        Adds the charge, sigma and epsilon terms to the ligand class object in a dictionary.
        The ligand class object (NonbondedForce) is stored as an empty dictionary until this method is called.
        """

        # Creates Nonbondedforce dict for later xml creation.
        # Format: {0: [charge, sigma, epsilon], 1: [charge, sigma, epsilon], ... }
        # This follows the usual ordering of the atoms such as in molecule.coords.
        for atom_index, atom in self.ddec_data.items():

            if not atom.a_i:
                sigma = epsilon = 0
            else:
                # sigma = (a_i / b_i) ** (1 / 6)
                sigma = (atom.a_i / atom.b_i) ** (1 / 6)
                sigma *= self.sigma_conversion

                # epsilon = (b_i ** 2) / (4 * a_i)
                epsilon = (atom.b_i ** 2) / (4 * atom.a_i)
                epsilon *= self.epsilon_conversion

            self.non_bonded_force[atom_index] = [atom.charge, sigma, epsilon]

    def correct_polar_hydrogens(self):
        """
        Identifies the polar Hydrogens and changes the a_i, b_i values accordingly.
        May be removed / heavily changed if we switch away from atom typing and use SMARTS.
        """

        # Loop through pairs in topology
        # Create new pair list with the atoms
        new_pairs = []
        for pair in self.molecule.topology.edges:
            new_pair = (self.molecule.atoms[pair[0]], self.molecule.atoms[pair[1]])
            new_pairs.append(new_pair)

        # Find all the polar hydrogens and store their positions / atom numbers
        polars = []
        for pair in new_pairs:
            if 'O' == pair[0].atomic_symbol or 'N' == pair[0].atomic_symbol or 'S' == pair[0].atomic_symbol:
                if 'H' == pair[1].atomic_symbol:
                    polars.append(pair)

            if 'O' == pair[1].atomic_symbol or 'N' == pair[1].atomic_symbol or 'S' == pair[1].atomic_symbol:
                if 'H' == pair[0].atomic_symbol:
                    polars.append(pair)

        # Find square root of all b_i values so that they can be added easily according to paper's formula.
        for atom in self.ddec_data.values():
            atom.b_i = atom.b_i ** 0.5

        if polars:
            for pair in polars:
                if 'H' == pair[0].atomic_symbol or 'H' == pair[1].atomic_symbol:
                    if 'H' == pair[0].atomic_symbol:
                        polar_h_pos = pair[0].atom_index
                        polar_son_pos = pair[1].atom_index
                    else:
                        polar_h_pos = pair[1].atom_index
                        polar_son_pos = pair[0].atom_index

                    # Calculate the new b_i for the two polar atoms (polar h and polar sulfur, oxygen or nitrogen)
                    self.ddec_data[polar_son_pos].b_i += self.ddec_data[polar_h_pos].b_i
                    self.ddec_data[polar_h_pos].b_i = 0

        for atom in self.ddec_data.values():
            # Square all the b_i values again
            atom.b_i *= atom.b_i
            # Recalculate the a_is based on the new b_is
            atom.a_i = 32 * atom.b_i * (atom.r_aim ** 6)

        # Update epsilon (not sigma) according to new a_i and b_i values
        for atom_index, atom in self.ddec_data.items():

            if atom.a_i:
                # epsilon = (b_i ** 2) / (4 * a_i)
                epsilon = (atom.b_i ** 2) / (4 * atom.a_i)
                epsilon *= self.epsilon_conversion
            else:
                epsilon, self.non_bonded_force[atom_index][1] = 0, 0

            self.non_bonded_force[atom_index] = [atom.charge, self.non_bonded_force[atom_index][1], epsilon]

    def apply_symmetrisation(self):
        """
        Using the atoms picked out to be symmetrised,
        apply the symmetry to the charge, sigma and epsilon values.
        Mutates the non_bonded_force dict
        """

        atom_types = {}
        for key, val in self.molecule.atom_symmetry_classes.items():
            atom_types.setdefault(val, []).append(key)

        # get the values to be symmetrised
        for sym_set in atom_types.values():
            charges, sigmas, epsilons = [], [], []
            if len(sym_set) > 1:
                for atom in sym_set:
                    charges.append(self.non_bonded_force[atom][0])
                    sigmas.append(self.non_bonded_force[atom][1])
                    epsilons.append(self.non_bonded_force[atom][2])

                # calculate the average values to be used in symmetry
                charge, sigma, epsilon = sum(charges) / len(charges), sum(sigmas) / len(sigmas), sum(epsilons) / len(epsilons)

                # Loop through the atoms again and store the new values
                for atom in sym_set:
                    self.non_bonded_force[atom] = [round(charge, 6), round(sigma, 6), round(epsilon, 6)]

        # make sure the net charge is correct for the current precision
        charges = [non_bonded[0] for non_bonded in self.non_bonded_force.values()]
        new_charges = set_net(charges, self.molecule.charge, 6)
        # Put the new charges back into the holder
        for non_bonded in zip(self.non_bonded_force.values(), new_charges):
            non_bonded[0][0] = non_bonded[1]

    def extract_extra_sites(self):
        """
        1) Gather the extra sites from the XYZ find parent and 2 reference atoms
        2) calculate the local coords site
        3) save the charge
        4) return back to the molecule
        (users have the option to use sites or no sites this way)
        """

        # weighting arrays for the virtual sites should not be changed
        w1o, w2o, w3o = 1.0, 0.0, 0.0   # SUM SHOULD BE 1
        w1x, w2x, w3x = -1.0, 1.0, 0.0  # SUM SHOULD BE 0
        w1y, w2y, w3y = -1.0, 0.0, 1.0  # SUM SHOULD BE 0

        if not os.path.exists('xyz_with_extra_point_charges.xyz'):
            return

        # load in the xyz file into the molecule into temp so we can work in the new coords
        # this will strip out the virtual sites though
        self.molecule.read_file('xyz_with_extra_point_charges.xyz', input_type='temp')
        with open('xyz_with_extra_point_charges.xyz') as xyz_sites:
            lines = xyz_sites.readlines()

        sites = OrderedDict()
        sites_no = 0

        for i, line in enumerate(lines[2:]):
            # get the current element
            element = str(line.split()[0])

            if element != 'X':
                # search the following entries for sites connected to this atom
                for pos_site in lines[i + 3:]:
                    if str(pos_site.split()[0]) != 'X':
                        # if there are no sites break and start the next loop
                        break
                    else:
                        # get the virtual site coords
                        v_pos = np.array([float(pos_site.split()[x]) for x in range(1, 4)])
                        # get parent index number for the topology network
                        parent = i - sites_no
                        # get the two closest atoms to the parent
                        closest_atoms = list(self.molecule.topology.neighbors(parent))
                        if len(closest_atoms) < 2:
                            # find another atom if we only have one
                            # dont want to get the parent as a close atom
                            for atom in list(self.molecule.topology.neighbors(closest_atoms[0])):
                                if atom not in closest_atoms and atom != parent:
                                    closest_atoms.append(atom)
                                    break

                        # Get the xyz coordinates of the reference atoms
                        parent_pos = self.molecule.coords['temp'][parent]
                        close_a = self.molecule.coords['temp'][closest_atoms[0]]
                        close_b = self.molecule.coords['temp'][closest_atoms[1]]

                        # work out the local coordinates site using rules from the OpenMM guide
                        orig = w1o * parent_pos + w2o * close_a + close_b * w3o
                        ab = w1x * parent_pos + w2x * close_a + w3x * close_b  # rb-ra
                        ac = w1y * parent_pos + w2y * close_a + w3y * close_b  # rb-ra
                        # Get the axis unit vectors
                        z_dir = np.cross(ab, ac)
                        z_dir = z_dir / np.sqrt(np.dot(z_dir, z_dir.reshape(3, 1)))
                        x_dir = ab / np.sqrt(np.dot(ab, ab.reshape(3, 1)))
                        y_dir = np.cross(z_dir, x_dir)
                        # Get the local coordinates positions
                        p1 = np.dot((v_pos - orig), x_dir.reshape(3, 1))
                        p2 = np.dot((v_pos - orig), y_dir.reshape(3, 1))
                        p3 = np.dot((v_pos - orig), z_dir.reshape(3, 1))

                        charge = decimal.Decimal(pos_site.split()[4])

                        # store the site info [(parent top no, a, b), (p1, p2, p3), charge]]
                        sites[sites_no] = [(parent, closest_atoms[0], closest_atoms[1]), (p1 / 10, p2 / 10, p3 / 10), charge]
                        sites_no += 1

        self.molecule.extra_sites = sites

        # get the parent non bonded values
        for site in sites.values():
            charge, sigma, eps = self.non_bonded_force[site[0][0]]
            # Change the charge on the first entry
            charge -= site[2]
            self.non_bonded_force[site[0][0]] = [charge, sigma, eps]

    def calculate_non_bonded_force(self):
        """
        Main worker method for LennardJones class.
        Calculates the a_i and b_i values;
        Calculates the sigma and epsilon values using those a_i and b_i values;
        Redistributes L-J parameters according to polar Hydrogens, then recalculates epsilon values.
        """

        # Calculate initial a_is and b_is
        self.append_ais_bis()

        # Use the a_is and b_is to calculate the non_bonded_force dict
        self.calculate_sig_eps()

        # Tweak for polar Hydrogens
        self.correct_polar_hydrogens()

        # Tweak the charge, sigma and epsilon for symmetry
        self.apply_symmetrisation()

        # Find extra site positions in local coords if present and tweak the charges of the parent
        if self.molecule.charges_engine == 'onetep':
            self.extract_extra_sites()

        self.molecule.NonbondedForce = self.non_bonded_force

<<<<<<< HEAD
        for i, n_b_f in self.non_bonded_force.items():
            self.molecule.atoms[i].partial_charge = n_b_f[0]

    def new_calculate_non_bonded_force(self):
        """
        Using the extracted C8 params, squash the 3-term potential into two terms using curvefit.
        :return:
        """
        self.extract_params_chargemol()
        self.extract_c8_params()
=======
    def new_calculate_non_bonded_force(self):
        """

        :return:
        """
        self.extract_params_chargemol()
        c8_params = self.extract_c8_params()
>>>>>>> 8f698ae0

        # Get the a_i and b_i params
        self.append_ais_bis()

        print(self.ddec_data)

        def f(t, sig, eps):
            """Parametric form of the standard L-J potential terms."""
            return 4 * eps * ((sig / t) ** 12 - (sig / t) ** 6)

        from scipy import optimize
        # import matplotlib.pyplot as plt

<<<<<<< HEAD
        r = np.array([
            1.0, 1.2, 1.4, 1.6, 1.8,
            2.0, 2.2, 2.4, 2.6, 2.8,
            3.0, 3.2, 3.4, 3.6, 3.8,
            4.0, 4.2, 4.4, 4.6, 4.8,
            5.0
        ])

        # Constrain eps and sigma values
=======
        r = np.array([1.0, 1.2, 1.4, 1.6, 1.8, 2.0, 2.2, 2.4, 2.6, 2.8, 3.0, 3.2, 3.4, 3.6, 3.8, 4.0, 4.2, 4.4, 4.6, 4.8, 5.0])
>>>>>>> 8f698ae0
        bounds = ([0, 0], [1, 1])

        sig_eps = []

<<<<<<< HEAD
        for i, c8 in enumerate(self.c8_params):
=======
        for i, c8 in enumerate(c8_params):
>>>>>>> 8f698ae0
            # c6 is equivalent to b_i ???
            c6 = self.ddec_data[i].b_i
            # a is recalculated rather than using a_i from before
            ########## UNITS ##########
            a = ((c6 * r) ** 6) / 2 + ((2 * c8 * r) ** 4) / 3
            ########## UNITS ##########
            v = (a / (r ** 12)) - (c6 / (r ** 6)) - (c8 / (r ** 8))

            popt, pcov = optimize.curve_fit(f, r, v, bounds=bounds)

            sig_eps.append(popt)

            # t = np.array([1.0, 1.2, 1.4, 1.6, 1.8, 2.0, 2.2, 2.4, 2.6, 2.8, 3.0, 3.2, 3.4, 3.6, 3.8, 4.0, 4.2, 4.4, 4.6, 4.8, 5.0])
            # plt.figure(1)
            # plt.clf()
            # plt.plot(r, v, 'bx', label='data')
            # plt.plot(t, f(t, *popt), 'r-', label=f'fit: sig={popt[0]:5f}, eps={popt[1]:5f}')
            # plt.legend()
            # plt.show()

        print(sig_eps)<|MERGE_RESOLUTION|>--- conflicted
+++ resolved
@@ -1,12 +1,8 @@
 #!/usr/bin/env python3
 
 # TODO Ensure no index issues (e.g. -1 +1) from the changing of atom_number to atom_index
-<<<<<<< HEAD
 #  Ensure SampleNamespace access and looping is working as intended (cmol and onetep)
 #  Improve data structures (no more lists!)
-=======
-#  Ensure SampleNamespace access and looping is working as intended
->>>>>>> 8f698ae0
 
 from QUBEKit.utils import constants
 from QUBEKit.utils.decorators import for_all_methods, timer_logger
@@ -44,54 +40,13 @@
 
         self.molecule = molecule
 
-<<<<<<< HEAD
         if self.molecule.charges_engine == 'chargemol':
             self.ddec_data, _, _ = extract_charge_data(self.molecule.ddec_version)
-=======
-        # Will be a dict of SimpleNamespaces (will contain None values until filled later)
-        # self.ddec_data = {atom_index: atomic_symbol, charge, volume, r_aim, b_i, a_i}
-        self.ddec_data = {}
-
-        self.epsilon_conversion = constants.BOHR_TO_ANGS ** 6
-        self.epsilon_conversion *= constants.HA_TO_KCAL_P_MOL
-        self.epsilon_conversion *= constants.KCAL_TO_KJ
-
-        self.sigma_conversion = constants.ANGS_TO_NM
-
-        self.non_bonded_force = {}
-
-    def extract_params_chargemol(self):
-        """
-        From Chargemol output files, extract the necessary parameters for calculation of L-J.
-
-        Insert data into ddec_data in standard format (see init)
-        """
-
-        if self.molecule.ddec_version == 6:
-            net_charge_file_name = 'DDEC6_even_tempered_net_atomic_charges.xyz'
-            # net_charge_file_name = '../../../Documents/benzene/mclf_stuff/DDEC6_even_tempered_net_atomic_charges.xyz'
-
-        elif self.molecule.ddec_version == 3:
-            net_charge_file_name = 'DDEC3_net_atomic_charges.xyz'
-
-        else:
-            raise ValueError('Unsupported DDEC version; please use version 3 or 6.')
-
-        if not os.path.exists(net_charge_file_name):
-            raise FileNotFoundError(
-                '\nCannot find the DDEC output file.\nThis could be indicative of several issues.\n'
-                'Please check Chargemol is installed in the correct location and that the configs'
-                ' point to that location.')
-
-        with open(net_charge_file_name, 'r+') as charge_file:
-            lines = charge_file.readlines()
->>>>>>> 8f698ae0
 
         elif self.molecule.charges_engine == 'onetep':
             self.ddec_data = self.extract_params_onetep()
 
         else:
-<<<<<<< HEAD
             raise KeyError('Invalid charges engine provided, cannot extract charges.')
 
         # TODO Maybe move this to run file (or just elsewhere; it seems odd to have it here)?
@@ -100,28 +55,6 @@
         check_net_charge(charges, ideal_net=self.molecule.charge)
 
         self.c8_params = []
-=======
-            raise EOFError(f'Cannot find charge data in {net_charge_file_name}.')
-
-        # Insert the atomic symbols and charges at correct atom indices:
-        for line in lines[start_pos: start_pos + atom_total]:
-            # _s are the xyz coords and xyz dipoles
-            atom_index, atomic_symbol, _, _, _, charge, *_ = line.split()
-            # File counts from 1 not 0; thereby requiring -1 to get the index
-            self.ddec_data[int(atom_index) - 1] = SimpleNamespace(atomic_symbol=atomic_symbol,
-                                                                  charge=float(charge),
-                                                                  volume=None,
-                                                                  r_aim=None,
-                                                                  b_i=None,
-                                                                  a_i=None)
-
-        # Extract charges for checking purposes; var charges not used for calculations
-        charges = [item.charge for item in self.ddec_data.values()]
-        check_net_charge(charges, ideal_net=self.molecule.charge)
-
-        r_cubed_file_name = 'DDEC_atomic_Rcubed_moments.xyz'
-        # r_cubed_file_name = '../../../Documents/benzene/mclf_stuff/DDEC_atomic_Rcubed_moments.xyz'
->>>>>>> 8f698ae0
 
         self.epsilon_conversion = constants.BOHR_TO_ANGS ** 6
         self.epsilon_conversion *= constants.HA_TO_KCAL_P_MOL
@@ -129,17 +62,11 @@
 
         self.sigma_conversion = constants.ANGS_TO_NM
 
-<<<<<<< HEAD
         self.non_bonded_force = {}
-=======
-        for atom_index in self.ddec_data:
-            self.ddec_data[atom_index].volume = vols[atom_index]
->>>>>>> 8f698ae0
 
     def extract_params_onetep(self):
         """
         From ONETEP output files, extract the necessary parameters for calculation of L-J.
-<<<<<<< HEAD
         Insert data into ddec_data in standard format
 
         This will exclusively be used by this class.
@@ -150,20 +77,6 @@
         ddec_data = {i: SimpleNamespace(
             atomic_symbol=atom.atomic_symbol, charge=None, volume=None, r_aim=None, b_i=None, a_i=None)
             for i, atom in enumerate(self.molecule.atoms)}
-=======
-
-        Insert data into ddec_data in standard format
-        """
-
-        # Just fill in None values until they are known
-        self.ddec_data = {i: SimpleNamespace(atomic_symbol=atom.atomic_symbol,
-                                             charge=None,
-                                             volume=None,
-                                             r_aim=None,
-                                             b_i=None,
-                                             a_i=None)
-                          for i, atom in enumerate(self.molecule.atoms)}
->>>>>>> 8f698ae0
 
         # Second file contains the rest (charges, dipoles and volumes):
         ddec_output_file = 'ddec.onetep' if os.path.exists('ddec.onetep') else 'iter_1/ddec.onetep'
@@ -186,38 +99,23 @@
 
         charges = [float(line.split()[-1])
                    for line in lines[charge_pos: charge_pos + len(self.molecule.atoms)]]
-<<<<<<< HEAD
-=======
-        check_net_charge(charges, ideal_net=self.molecule.charge)
->>>>>>> 8f698ae0
 
         # Add the AIM-Valence and the AIM-Core to get V^AIM
         volumes = [float(line.split()[2]) + float(line.split()[3])
                    for line in lines[vol_pos: vol_pos + len(self.molecule.atoms)]]
 
-<<<<<<< HEAD
         for atom_index in ddec_data:
             ddec_data[atom_index].charge = charges[atom_index]
             ddec_data[atom_index].volume = volumes[atom_index]
 
         return ddec_data
 
-=======
-        for atom_index in self.ddec_data:
-            self.ddec_data[atom_index].charge = charges[atom_index]
-            self.ddec_data[atom_index].volume = volumes[atom_index]
-
->>>>>>> 8f698ae0
     def extract_c8_params(self):
         """
         Extract the C8 dispersion coefficients from the MCLF calculation's output file.
         :return: c8_params ordered list of the c8 params for each atom in molecule
         """
 
-<<<<<<< HEAD
-=======
-        # with open('../../../Documents/benzene/mclf_stuff/MCLF_C8_dispersion_coefficients.xyz') as c8_file:
->>>>>>> 8f698ae0
         with open('MCLF_C8_dispersion_coefficients.xyz') as c8_file:
             lines = c8_file.readlines()
             for i, line in enumerate(lines):
@@ -228,13 +126,9 @@
                 raise EOFError('Cannot locate c8 parameters in file.')
 
             # c8 params IN ATOMIC UNITS
-<<<<<<< HEAD
             self.c8_params = [float(line.split()[-1].strip()) for line in lines]
-=======
-            c8_params = [float(line.split()[-1].strip()) for line in lines]
 
         return c8_params
->>>>>>> 8f698ae0
 
     def append_ais_bis(self):
         """
@@ -490,7 +384,6 @@
 
         self.molecule.NonbondedForce = self.non_bonded_force
 
-<<<<<<< HEAD
         for i, n_b_f in self.non_bonded_force.items():
             self.molecule.atoms[i].partial_charge = n_b_f[0]
 
@@ -501,16 +394,6 @@
         """
         self.extract_params_chargemol()
         self.extract_c8_params()
-=======
-    def new_calculate_non_bonded_force(self):
-        """
-
-        :return:
-        """
-        self.extract_params_chargemol()
-        c8_params = self.extract_c8_params()
->>>>>>> 8f698ae0
-
         # Get the a_i and b_i params
         self.append_ais_bis()
 
@@ -523,7 +406,6 @@
         from scipy import optimize
         # import matplotlib.pyplot as plt
 
-<<<<<<< HEAD
         r = np.array([
             1.0, 1.2, 1.4, 1.6, 1.8,
             2.0, 2.2, 2.4, 2.6, 2.8,
@@ -533,18 +415,11 @@
         ])
 
         # Constrain eps and sigma values
-=======
-        r = np.array([1.0, 1.2, 1.4, 1.6, 1.8, 2.0, 2.2, 2.4, 2.6, 2.8, 3.0, 3.2, 3.4, 3.6, 3.8, 4.0, 4.2, 4.4, 4.6, 4.8, 5.0])
->>>>>>> 8f698ae0
         bounds = ([0, 0], [1, 1])
 
         sig_eps = []
 
-<<<<<<< HEAD
         for i, c8 in enumerate(self.c8_params):
-=======
-        for i, c8 in enumerate(c8_params):
->>>>>>> 8f698ae0
             # c6 is equivalent to b_i ???
             c6 = self.ddec_data[i].b_i
             # a is recalculated rather than using a_i from before
